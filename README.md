# lmc-base-classes



[![Documentation Status](https://readthedocs.org/projects/lmc-base-classes/badge/?version=latest)](https://developerskatelescopeorg.readthedocs.io/projects/lmc-base-classes/en/latest/?badge=latest)



## About

A shared repository for the Local Monitoring and Control (LMC) Base Classes. The goal is to create a Software Development Kit for the Control System of the [Square Kilometre Array](http://skatelescope.org/) (SKA) radio telescope project. The Telescope Manager provides the Central Control System and each _Element_ provides a Local Control System that all work together as the Control System for the instrument. In the SKA case _Elements_ are subsystems such as the Central Signal Processor (CSP), Science Data Processor (SDP), Dishes (DSH), Low-Frequency Apperture Array (LFAA) etc.  Control is implement using the distributed control system, [TANGO](http://www.tango-controls.org), which is accessed from Python using the [PyTango](https://github.com/tango-controls/pytango) package.


Early work in this repo was done as part of the LMC Base Classes Evolutionary Prototype (LEvPro) project, under the INDO-SA collaboration program.

The lmc-base-classe repository contains set of eight classes as mentioned in SKA Control systems guidelines. Following is the list of base classes
- SKABaseDevice: This is generic class that includes common attributes, commands and properties that are required for any SKA tango device.
- SKACapability: This is generic base class for any element to provide common functionality of a capability of an SKA device.
- SKAAlarmHandler: This is the generic class meant to handle the alarms and alerts.
- SKALogger: This is the generic class for logging.
- SKAMaster: This is the generic base class to provide common functionality required for any SKA Element Master device.
- SKAObsDevice: This is the generic base classs meant to provide common functionality of a device which is directly going to be a part of an observation.
- SKASubarray: This is the generic base class which provides common functionality required in a subarray device.
- SKATelState: This is the generic base class to provide common functionality of a TelState device of any SKA Element.

## Version History

<<<<<<< HEAD
#### 0.6.0
- Breaking change: State management
  - Introduction of `control_model.device_check` decorator to simplify
    command gatekeeping
  - Classes provide subclassing code hooks that separate management of
    device state and (eventually) asynchrony from other device
    functionality. Thus, subclasses that prefer not to have to manage
    their own state etc may:
    - leave `init_device()` alone and place their initialisation code in
      `do_init_device` instead.
    - leave `ConfigureCapability()` alone and place their configuration
      code in `do_configure_capability()` instead.
    - And so on for `AssignResources()`, `Scan()`, `Reset()`, `Abort()
      instead.
    In each of these cases, the base class will call any subclass code
    but manage state and asynchrony itself.
  - SKASubarray implements full (synchronous) subarray state machine
=======
#### (unreleased)
- Remove `ObsState` command from SKACapability, SKAObsDevice and SKASubarray Pogo XMI files.  It should not
  have been included - the `obsState` attribute provides this information. The command was not in the Python
  files, so no change to usage.  It only affects future Pogo code generation. 
>>>>>>> 424094b0

#### 0.5.3
- Setting `loggingTargets` attribute to empty list no longer raises exception.
- Change syslog targets in `loggingTargets` attribute to a full URL so that remote syslog servers can be specified.
  For example, `"syslog::udp://server.domain:514"`, would send logs to `server.domain` via UDP port 514.
  Specifying a path without a protocol, like `"syslog::/var/log"`, is deprecated.

#### 0.5.2
- Change ska_logger dependency to use ska-namespaced package (v0.3.0).  No change to usage.

#### 0.5.1
- Make 'ska' a [native namespace package](https://packaging.python.org/guides/packaging-namespace-packages/#native-namespace-packages).
  No change to usage.

#### 0.5.0
- Breaking change:  Major restructuring of the package to simplify imports and reduce confusion.  
  - The single word `skabase` module has now changed to two words: `ska.base`.
  - Instead of `from skabase.SKABaseDevice.SKABaseDevice import SKABaseDevice` to import the
    class, just use `from ska.base import SKABaseDevice`.  
  - Instead of `skabase.control_model` use `ska.base.control_model`.
  - The `SKATestDevice` was removed.  Note that this class was only intended
    for internal use in lmc-base-classes and is no longer needed.
  - Removed unused scripts and modules.
- Removed `TangoLoggingLevel` which was deprecated in 0.4.0.  Use `ska.base.control_model.LoggingLevel`
  instead.

#### 0.4.1
- Fix lost properties when re-initialising test device (remove `get_name` mock).
- Fix Sphinx doc building.
- Move `ObsDevice` variable initialisation from `__init__` to `init_device`.
- Run scripts with `python3` instead of `python` and update pip usage.

#### 0.4.0
- Changed all `DevEnum` attributes to use Python `enum.IntEnum` classes.  These can be imported from the
  new `control_model` namespace, e.g., `skabase.control_model import AdminMode`.
- The names of some of the enumeration labels were changed to better match the Control Systems Guidelines.
  - `ON-LINE` changed to `ONLINE`.
  - `OFF-LINE` changed to `OFFLINE`.
  - All dashes were changed to underscores to allow usage as Python variables.
- Changed `simulationMode` attribute from `bool` to enumerated type: `SimulationMode`.
- Changed `testMode` attribute from `str` to enumerated type: `TestMode`.
- Deprecated `TangoLoggingLevel`.  Will be removed in version 0.5.0.  Use `skabase.control_model.LoggingLevel`
  instead.
- Remove unnecessary usage of `DeviceMeta` class.

#### 0.3.1
- Used `ska_logging` library instead of defining logging format and handlers locally.
- `LoggingTargetDefault` property is now empty instead of `"console::cout"`, since the
  the `ska_logging` library will automatically output to stdout.
- Fixed device name field in log message if a device server includes multiple devices.
- Removed a number of unused files in the `ansible` and `refelt` folders.

#### 0.3.0
- Not released

#### 0.2.0
- Changed logging to use SKA format
- Simplified element, storage and central logging to just a single target.  Default writes to stdout.
  This is in line with the move to Elastic for all logs instead of using the Tango Logging Service
  for some cases.
- Deprecated `dev_logging` method.  Will be removed in 0.3.0.  Use direct calls the `self.logger` instead.

#### 0.1.3
- Storage logs are written to a file if Syslog service is not available.
- Added exception handling
- Improved code coverage
- Improved compliance to coding standards
- Improvement in documentation
- Other minor improvements

#### 0.1.2
 - Internal release

#### 0.1.1
- Logging functionality
- Python3 migration
- Repackaging of all the classes into a single Python package
- Changes to folder structure,
- Integration in CI environment

## Installation
### Requirements
The basic requirements are:
- Python 3.5
- Pip

The requirements for installation of the lmc bas classes are:
- enum34
- argparse
- future

The requirements for testing are:
- coverage
- pytest
- pytest-cov
- pytest-xdist
- mock

### Installation steps
1. Clone the repository on local machine.
2. Navigate to the root directory of the repository from terminal
3. Run 'python3 -m pip install . --extra-index-url https://nexus.engageska-portugal.pt/repository/pypi/simple'

## Testing
The LMC base classes can be tested locally my invoking *make CI_JOB_ID=some_id test* command.
This invokes a chain of commands from the makefile which builds the lmc base classes
python package, creates a docker image with lmc base classes, instantiates separate
container for each of the base class and runs unit test cases of each class. Additionally,
code analysis is also done and code coverage report is prepared.
After testing is done, the containers are taken down.

## Usage
The base classes are installed as a Python package in the system. The intended usage of the base classes is to inherit the class according to the requirement. The class needs to be imported in the module. e.g.
```
from ska.base import SKABaseDevice

class DishLeafNode(SKABaseDevice):
.
.
.
```

## Logging explained

In order to provided consistent logging across all Python Tango devices in SKA,
the logging is configured in the LMC base class: `SKABaseDevice`.

### Default logging targets

The `SKABaseDevice` automatically uses the logging configuration provided by the
[ska_logging](https://gitlab.com/ska-telescope/ska-logging) package.  This cannot
be easily disabled, and should not be.  It allows us to get consistent logs from all
devices, and to effect system wide change, if necessary.  Currently,
that library sets up the root logger to always output to stdout (i.e., the console).
This is so that the logs can be consumed by Fluentd and forwarded to Elastic.

The way the `SKABaseDevice` logging formatter and filters are configured, the emitted
logs include a tag field with the Tango device name.  This is useful when searching
for logs in tools like Kibana.  For example, `tango-device=ska_mid/tm_leaf_node/d0004`.
This should work even for multiple devices from a single device server.

### Tango device controls for logging levels and targets

The logging level and additional logging targets are controlled by two attributes.
These attributes are initialised from two device properties on startup.  An extract
of the definitions from the base class is shown below.

```python
class SKABaseDevice(Device):

    ...

    # -----------------
    # Device Properties
    # -----------------

    LoggingLevelDefault = device_property(
        dtype='uint16', default_value=LoggingLevel.INFO
    )

    LoggingTargetsDefault = device_property(
        dtype='DevVarStringArray', default_value=[]
    )

    # ----------
    # Attributes
    # ----------

    loggingLevel = attribute(
        dtype=LoggingLevel,
        access=AttrWriteType.READ_WRITE,
        doc="Current logging level for this device - "
            "initialises to LoggingLevelDefault on startup",
    )

    loggingTargets = attribute(
        dtype=('str',),
        access=AttrWriteType.READ_WRITE,
        max_dim_x=3,
        doc="Logging targets for this device, excluding ska_logging defaults"
            " - initialises to LoggingTargetsDefault on startup",
    )

   ...

```

### Changing the logging level

The `loggingLevel` attribute allows us to adjust the severity of logs being emitted.
This attribute is an enumerated type.  The default is currently INFO level, but it
can be overridden by setting the `LoggingLevelDefault` property in the Tango database.

Example:
```python
proxy = tango.DeviceProxy('my/test/device')

# change to debug level using an enum
proxy.loggingLevel = ska.base.control_model.LoggingLevel.DEBUG

# change to info level using a string
proxy.loggingLevel = "INFO"
```

Do not use `proxy.set_logging_level()`.  That method only applies to the Tango Logging
Service (see section below).  However, note that when the `loggingLevel` attribute
is set, we internally update the TLS logging level as well.

### Additional logging targets

Note that the the `loggingTargets` attribute says "excluding ska_logging defaults".
If you want to forward logs to other targets, then you could use this attribute.  It is an
empty list by default, since we only want the logging to stdout that is already provided
by the ska_logging library.

The format and usage of this attribute is not that intuitive, but it was not expected to
be used much, and was kept similar to the existing SKA control system guidelines proposal.
The string format of each target is chosen to match that used by the
Tango Logging Service: `"<type>::<location>"`.

It is a spectrum string attribute.  In PyTango we read it back as a tuple of strings,
and we can write it with either a list or tuple of strings.

```python
proxy = tango.DeviceProxy('my/test/device')

# read back additional targets (as a tuple)
current_targets = proxy.loggingTargets

# add a new file target
new_targets = list(current_targets) + ["file::/tmp/my.log"]
proxy.loggingTargets = new_targets

# disable all additional targets
proxy.loggingTargets = []
```

Currently there are three types of targets implemented:
- `console`
- `file`
- `syslog`

If you were to set the `proxy.loggingTargets = ["console::cout"]` you would get
all the logs to stdout duplicated.  Once for ska_logging root logger, and once for
the additional console logger you just added.  For the "console" option it doesn't matter
what text comes after the `::` - we always use stdout.

For file output, provide the path after the `::`.  If the path is ommitted, then a
file is created in the device server's current directory, with a name based on the
the Tango name.  E.g., "my/test/device" would get the file "my_test_device.log".
Currently, we using a `logging.handlers.RotatingFileHandler` with a 1 MB limit and
just 2 backups.  This could be modified in future.

For syslog, the syslog target address details must be provided after the `::` as a URL.
The following types are supported:
- File, `file://<path>`
  - E.g., for `/dev/log` use `file:///dev/log`.
  - If the protocol is omitted, it is assumed to be `file://`.  Note: this is deprecated.
    Support will be removed in v0.6.0.
- Remote UDP server, `udp://<hostname>:<port>`
  -  E.g., for `server.domain` on UDP port 514 use `udp://server.domain:514`.
- Remote TCP server, `tcp://<hostname>:<port>`
  -  E.g., for `server.domain` on TCP port 601 use `tcp://server.domain:601`.

Example of usage:  `proxy.loggingTargets = ["syslog::udp://server.domain:514"]`.

If you want file and syslog targets, you could do something like:
`proxy.loggingTargets = ["file::/tmp/my.log", "syslog::udp://server.domain:514"]`.

**Note:**  There is a limit of 3 additional handlers.  That the maximum length
of the spectrum attribute. We could change this if there is a reasonable use
case for it.

### Can I still send logs to the Tango Logging Service?

Not really.  In `SKABaseDevice._init_logging` we monkey patch the Tango Logging Service (TLS)
methods `debug_stream`, `error_stream`, etc. to point the Python logger methods like
`logger.debug`, `logger.error`, etc.  This means that logs are no longer forwarded
to the Tango Logging Service.

In future, we could add a new target that allows the logs to be forwarded to TLS.
That would be something like `"tls::my/log/consumer"`.

Although, you might get some logs from the admin device, since we cannot override its
behaviour from the Python layer.  PyTango is wrapper around the C++ Tango library, and
the admin device is implemented in C++.

The `tango.DeviceProxy` also has some built in logging control methods which you should
avoid as they only apply to the Tango Logging Service:
- `DeviceProxy.add_logging_target`
- `DeviceProxy.remove_logging_target`
- `DeviceProxy.set_logging_level`

### What code should I write to log from my device?

You should always use the `self.logger` object within methods.  This instance of the
logger is the only one that knows the Tango device name.  You can also use the PyTango
decorators like `DebugIt`, since the monkey patching redirects them to that same logger.

```python
class MyDevice(SKABaseDevice):
    def my_method(self):
        someone = "you"
        self.logger.info("I have a message for %s", someone)

    @tango.DebugIt()
    def my_handler(self):
        # great, entry and exit of this method is automatically logged
        # at debug level!
        pass

```

Yes, you could use f-strings. `f"I have a message for {someone}"`.  The only benefit
of the `%s` type formatting is that the full string does not need to be created unless
the log message will be emitted.  This could provide a small performance gain, depending
on what is being logged, and how often.


### When I set the logging level via command line it doesn't work

Tango devices can be launched with a `-v` parameter to set the logging level. For example,
'MyDeviceServer instance -v5' for debug level.  Currently, the `SKABaseDevice` does not
consider this command line option, so it will just use the Tango device property instead.
In future, it would be useful to override the property with the command line option.

## Development

### PyCharm

The Docker integration is recommended.  For development, use the
`nexus.engageska-portugal.pt/tango-example/lmcbaseclasses:latest` image
as the Python Interpreter for the project.  Note that if `make` is
run with targets like `build`, `up`, or `test`, that image will be
rebuilt by Docker using the local code, and tagged as `latest`.  

As this project uses a `src` [folder structure](https://blog.ionelmc.ro/2014/05/25/python-packaging/#the-structure),
so under _Preferences > Project Structure_, the `src` folder needs to be marked as "Sources".  That will
allow the interpreter to be aware of the package from folders like `tests` that are outside of `src`.
When adding Run/Debug configurations, make sure "Add content roots to PYTHONPATH" and
"Add source roots to PYTHONPATH" are checked.

## Docs
- Online:  [Read The Docs](https://developerskatelescopeorg.readthedocs.io/projects/lmc-base-classes/en/latest)
- SKA Control System guidelines:  [Google docs folder](https://drive.google.com/drive/folders/0B8fhAW5QnZQWQ2ZlcjhVS0NmRms)
- Old LEvPro work area: [Google docs folder](https://drive.google.com/drive/folders/0B8fhAW5QnZQWVHVFVGVXT2Via28)



## Contribute
Contributions are always welcome! Please refer to the [SKA Developer Portal](https://developer.skatelescope.org/en/latest/).<|MERGE_RESOLUTION|>--- conflicted
+++ resolved
@@ -25,7 +25,6 @@
 
 ## Version History
 
-<<<<<<< HEAD
 #### 0.6.0
 - Breaking change: State management
   - Introduction of `control_model.device_check` decorator to simplify
@@ -43,12 +42,11 @@
     In each of these cases, the base class will call any subclass code
     but manage state and asynchrony itself.
   - SKASubarray implements full (synchronous) subarray state machine
-=======
+
 #### (unreleased)
 - Remove `ObsState` command from SKACapability, SKAObsDevice and SKASubarray Pogo XMI files.  It should not
   have been included - the `obsState` attribute provides this information. The command was not in the Python
   files, so no change to usage.  It only affects future Pogo code generation. 
->>>>>>> 424094b0
 
 #### 0.5.3
 - Setting `loggingTargets` attribute to empty list no longer raises exception.
