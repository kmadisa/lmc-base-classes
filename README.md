# lmc-base-classes



[![Documentation Status](https://readthedocs.org/projects/lmc-base-classes/badge/?version=latest)](https://developerskatelescopeorg.readthedocs.io/projects/lmc-base-classes/en/latest/?badge=latest)



## About

A shared repository for the Local Monitoring and Control (LMC) Base Classes. The goal is to create a Software Development Kit for the Control System of the [Square Kilometre Array](http://skatelescope.org/) (SKA) radio telescope project. The Telescope Manager provides the Central Control System and each _Element_ provides a Local Control System that all work together as the Control System for the instrument. In the SKA case _Elements_ are subsystems such as the Central Signal Processor (CSP), Science Data Processor (SDP), Dishes (DSH), Low-Frequency Apperture Array (LFAA) etc.  Control is implement using the distributed control system, [TANGO](http://www.tango-controls.org), which is accessed from Python using the [PyTango](https://github.com/tango-controls/pytango) package.


Early work in this repo was done as part of the LMC Base Classes Evolutionary Prototype (LEvPro) project, under the INDO-SA collaboration program.

The lmc-base-classe repository contains set of eight classes as mentioned in SKA Control systems guidelines. Following is the list of base classes
- SKABaseDevice: This is generic class that includes common attributes, commands and properties that are required for any SKA tango device.
- SKACapability: This is generic base class for any element to provide common functionality of a capability of an SKA device.
- SKAAlarmHandler: This is the generic class meant to handle the alarms and alerts.
- SKALogger: This is the generic class for logging.
- SKAMaster: This is the generic base class to provide common functionality required for any SKA Element Master device.
- SKAObsDevice: This is the generic base classs meant to provide common functionality of a device which is directly going to be a part of an observation.
- SKASubarray: This is the generic base class which provides common functionality required in a subarray device.
- SKATelState: This is the generic base class to provide common functionality of a TelState device of any SKA Element.

## Version History

<<<<<<< HEAD
#### 0.6.0
- Breaking change: State management
  - Introduction of `control_model.device_check` decorator to simplify
    command gatekeeping
  - Classes provide subclassing code hooks that separate management of
    device state and (eventually) asynchrony from other device
    functionality. Thus, subclasses that prefer not to have to manage
    their own state etc may:
    - leave `init_device()` alone and place their initialisation code in
      `do_init_device` instead.
    - leave `ConfigureCapability()` alone and place their configuration
      code in `do_configure_capability()` instead.
    - And so on for `AssignResources()`, `Scan()`, `Reset()`, `Abort()
      instead.
    In each of these cases, the base class will call any subclass code
    but manage state and asynchrony itself.
  - SKASubarray implements full (synchronous) subarray state machine
=======
#### 0.5.3
- Setting `loggingTargets` attribute to empty list no longer raises exception.
- Change syslog targets in `loggingTargets` attribute to a full URL so that remote syslog servers can be specified.
  For example, `"syslog::udp://server.domain:514"`, would send logs to `server.domain` via UDP port 514.
  Specifying a path without a protocol, like `"syslog::/var/log"`, is deprecated.
>>>>>>> d016ad6f

#### 0.5.2
- Change ska_logger dependency to use ska-namespaced package (v0.3.0).  No change to usage.

#### 0.5.1
- Make 'ska' a [native namespace package](https://packaging.python.org/guides/packaging-namespace-packages/#native-namespace-packages).
  No change to usage.

#### 0.5.0
- Breaking change:  Major restructuring of the package to simplify imports and reduce confusion.  
  - The single word `skabase` module has now changed to two words: `ska.base`.
  - Instead of `from skabase.SKABaseDevice.SKABaseDevice import SKABaseDevice` to import the
    class, just use `from ska.base import SKABaseDevice`.  
  - Instead of `skabase.control_model` use `ska.base.control_model`.
  - The `SKATestDevice` was removed.  Note that this class was only intended
    for internal use in lmc-base-classes and is no longer needed.
  - Removed unused scripts and modules.
- Removed `TangoLoggingLevel` which was deprecated in 0.4.0.  Use `ska.base.control_model.LoggingLevel`
  instead.

#### 0.4.1
- Fix lost properties when re-initialising test device (remove `get_name` mock).
- Fix Sphinx doc building.
- Move `ObsDevice` variable initialisation from `__init__` to `init_device`.
- Run scripts with `python3` instead of `python` and update pip usage.

#### 0.4.0
- Changed all `DevEnum` attributes to use Python `enum.IntEnum` classes.  These can be imported from the
  new `control_model` namespace, e.g., `skabase.control_model import AdminMode`.
- The names of some of the enumeration labels were changed to better match the Control Systems Guidelines.
  - `ON-LINE` changed to `ONLINE`.
  - `OFF-LINE` changed to `OFFLINE`.
  - All dashes were changed to underscores to allow usage as Python variables.
- Changed `simulationMode` attribute from `bool` to enumerated type: `SimulationMode`.
- Changed `testMode` attribute from `str` to enumerated type: `TestMode`.
- Deprecated `TangoLoggingLevel`.  Will be removed in version 0.5.0.  Use `skabase.control_model.LoggingLevel`
  instead.
- Remove unnecessary usage of `DeviceMeta` class.

#### 0.3.1
- Used `ska_logging` library instead of defining logging format and handlers locally.
- `LoggingTargetDefault` property is now empty instead of `"console::cout"`, since the
  the `ska_logging` library will automatically output to stdout.
- Fixed device name field in log message if a device server includes multiple devices.
- Removed a number of unused files in the `ansible` and `refelt` folders.

#### 0.3.0
- Not released

#### 0.2.0
- Changed logging to use SKA format
- Simplified element, storage and central logging to just a single target.  Default writes to stdout.
  This is in line with the move to Elastic for all logs instead of using the Tango Logging Service
  for some cases.
- Deprecated `dev_logging` method.  Will be removed in 0.3.0.  Use direct calls the `self.logger` instead.

#### 0.1.3
- Storage logs are written to a file if Syslog service is not available.
- Added exception handling
- Improved code coverage
- Improved compliance to coding standards
- Improvement in documentation
- Other minor improvements

#### 0.1.2
 - Internal release

#### 0.1.1
- Logging functionality
- Python3 migration
- Repackaging of all the classes into a single Python package
- Changes to folder structure,
- Integration in CI environment

## Installation
### Requirements
The basic requirements are:
- Python 3.5
- Pip

The requirements for installation of the lmc bas classes are:
- enum34
- argparse
- future

The requirements for testing are:
- coverage
- pytest
- pytest-cov
- pytest-xdist
- mock

### Installation steps
1. Clone the repository on local machine.
2. Navigate to the root directory of the repository from terminal
3. Run 'python3 -m pip install . --extra-index-url https://nexus.engageska-portugal.pt/repository/pypi/simple'

## Testing
The LMC base classes can be tested locally my invoking *make CI_JOB_ID=some_id test* command.
This invokes a chain of commands from the makefile which builds the lmc base classes
python package, creates a docker image with lmc base classes, instantiates separate
container for each of the base class and runs unit test cases of each class. Additionally,
code analysis is also done and code coverage report is prepared.
After testing is done, the containers are taken down.

## Usage
The base classes are installed as a Python package in the system. The intended usage of the base classes is to inherit the class according to the requirement. The class needs to be imported in the module. e.g.
```
from ska.base import SKABaseDevice

class DishLeafNode(SKABaseDevice):
.
.
.
```

## Logging explained

In order to provided consistent logging across all Python Tango devices in SKA,
the logging is configured in the LMC base class: `SKABaseDevice`.

### Default logging targets

The `SKABaseDevice` automatically uses the logging configuration provided by the
[ska_logging](https://gitlab.com/ska-telescope/ska-logging) package.  This cannot
be easily disabled, and should not be.  It allows us to get consistent logs from all
devices, and to effect system wide change, if necessary.  Currently,
that library sets up the root logger to always output to stdout (i.e., the console).
This is so that the logs can be consumed by Fluentd and forwarded to Elastic.

The way the `SKABaseDevice` logging formatter and filters are configured, the emitted
logs include a tag field with the Tango device name.  This is useful when searching
for logs in tools like Kibana.  For example, `tango-device=ska_mid/tm_leaf_node/d0004`.
This should work even for multiple devices from a single device server.

### Tango device controls for logging levels and targets

The logging level and additional logging targets are controlled by two attributes.
These attributes are initialised from two device properties on startup.  An extract
of the definitions from the base class is shown below.

```python
class SKABaseDevice(Device):

    ...

    # -----------------
    # Device Properties
    # -----------------

    LoggingLevelDefault = device_property(
        dtype='uint16', default_value=LoggingLevel.INFO
    )

    LoggingTargetsDefault = device_property(
        dtype='DevVarStringArray', default_value=[]
    )

    # ----------
    # Attributes
    # ----------

    loggingLevel = attribute(
        dtype=LoggingLevel,
        access=AttrWriteType.READ_WRITE,
        doc="Current logging level for this device - "
            "initialises to LoggingLevelDefault on startup",
    )

    loggingTargets = attribute(
        dtype=('str',),
        access=AttrWriteType.READ_WRITE,
        max_dim_x=3,
        doc="Logging targets for this device, excluding ska_logging defaults"
            " - initialises to LoggingTargetsDefault on startup",
    )

   ...

```

### Changing the logging level

The `loggingLevel` attribute allows us to adjust the severity of logs being emitted.
This attribute is an enumerated type.  The default is currently INFO level, but it
can be overridden by setting the `LoggingLevelDefault` property in the Tango database.

Example:
```python
proxy = tango.DeviceProxy('my/test/device')

# change to debug level using an enum
proxy.loggingLevel = ska.base.control_model.LoggingLevel.DEBUG

# change to info level using a string
proxy.loggingLevel = "INFO"
```

Do not use `proxy.set_logging_level()`.  That method only applies to the Tango Logging
Service (see section below).  However, note that when the `loggingLevel` attribute
is set, we internally update the TLS logging level as well.

### Additional logging targets

Note that the the `loggingTargets` attribute says "excluding ska_logging defaults".
If you want to forward logs to other targets, then you could use this attribute.  It is an
empty list by default, since we only want the logging to stdout that is already provided
by the ska_logging library.

The format and usage of this attribute is not that intuitive, but it was not expected to
be used much, and was kept similar to the existing SKA control system guidelines proposal.
The string format of each target is chosen to match that used by the
Tango Logging Service: `"<type>::<location>"`.

It is a spectrum string attribute.  In PyTango we read it back as a tuple of strings,
and we can write it with either a list or tuple of strings.

```python
proxy = tango.DeviceProxy('my/test/device')

# read back additional targets (as a tuple)
current_targets = proxy.loggingTargets

# add a new file target
new_targets = list(current_targets) + ["file::/tmp/my.log"]
proxy.loggingTargets = new_targets

# disable all additional targets
proxy.loggingTargets = []
```

Currently there are three types of targets implemented:
- `console`
- `file`
- `syslog`

If you were to set the `proxy.loggingTargets = ["console::cout"]` you would get
all the logs to stdout duplicated.  Once for ska_logging root logger, and once for
the additional console logger you just added.  For the "console" option it doesn't matter
what text comes after the `::` - we always use stdout.

For file output, provide the path after the `::`.  If the path is ommitted, then a
file is created in the device server's current directory, with a name based on the
the Tango name.  E.g., "my/test/device" would get the file "my_test_device.log".
Currently, we using a `logging.handlers.RotatingFileHandler` with a 1 MB limit and
just 2 backups.  This could be modified in future.

For syslog, the syslog target address details must be provided after the `::` as a URL.
The following types are supported:
- File, `file://<path>`
  - E.g., for `/dev/log` use `file:///dev/log`.
  - If the protocol is omitted, it is assumed to be `file://`.  Note: this is deprecated.
    Support will be removed in v0.6.0.
- Remote UDP server, `udp://<hostname>:<port>`
  -  E.g., for `server.domain` on UDP port 514 use `udp://server.domain:514`.
- Remote TCP server, `tcp://<hostname>:<port>`
  -  E.g., for `server.domain` on TCP port 601 use `tcp://server.domain:601`.

Example of usage:  `proxy.loggingTargets = ["syslog::udp://server.domain:514"]`.

If you want file and syslog targets, you could do something like:
`proxy.loggingTargets = ["file::/tmp/my.log", "syslog::udp://server.domain:514"]`.

**Note:**  There is a limit of 3 additional handlers.  That the maximum length
of the spectrum attribute. We could change this if there is a reasonable use
case for it.

### Can I still send logs to the Tango Logging Service?

Not really.  In `SKABaseDevice._init_logging` we monkey patch the Tango Logging Service (TLS)
methods `debug_stream`, `error_stream`, etc. to point the Python logger methods like
`logger.debug`, `logger.error`, etc.  This means that logs are no longer forwarded
to the Tango Logging Service.

In future, we could add a new target that allows the logs to be forwarded to TLS.
That would be something like `"tls::my/log/consumer"`.

Although, you might get some logs from the admin device, since we cannot override its
behaviour from the Python layer.  PyTango is wrapper around the C++ Tango library, and
the admin device is implemented in C++.

The `tango.DeviceProxy` also has some built in logging control methods which you should
avoid as they only apply to the Tango Logging Service:
- `DeviceProxy.add_logging_target`
- `DeviceProxy.remove_logging_target`
- `DeviceProxy.set_logging_level`

### What code should I write to log from my device?

You should always use the `self.logger` object within methods.  This instance of the
logger is the only one that knows the Tango device name.  You can also use the PyTango
decorators like `DebugIt`, since the monkey patching redirects them to that same logger.

```python
class MyDevice(SKABaseDevice):
    def my_method(self):
        someone = "you"
        self.logger.info("I have a message for %s", someone)

    @tango.DebugIt()
    def my_handler(self):
        # great, entry and exit of this method is automatically logged
        # at debug level!
        pass

```

Yes, you could use f-strings. `f"I have a message for {someone}"`.  The only benefit
of the `%s` type formatting is that the full string does not need to be created unless
the log message will be emitted.  This could provide a small performance gain, depending
on what is being logged, and how often.


### When I set the logging level via command line it doesn't work

Tango devices can be launched with a `-v` parameter to set the logging level. For example,
'MyDeviceServer instance -v5' for debug level.  Currently, the `SKABaseDevice` does not
consider this command line option, so it will just use the Tango device property instead.
In future, it would be useful to override the property with the command line option.

## Development

### PyCharm

The Docker integration is recommended.  For development, use the
`nexus.engageska-portugal.pt/tango-example/lmcbaseclasses:latest` image
as the Python Interpreter for the project.  Note that if `make` is
run with targets like `build`, `up`, or `test`, that image will be
rebuilt by Docker using the local code, and tagged as `latest`.  

As this project uses a `src` [folder structure](https://blog.ionelmc.ro/2014/05/25/python-packaging/#the-structure),
so under _Preferences > Project Structure_, the `src` folder needs to be marked as "Sources".  That will
allow the interpreter to be aware of the package from folders like `tests` that are outside of `src`.
When adding Run/Debug configurations, make sure "Add content roots to PYTHONPATH" and
"Add source roots to PYTHONPATH" are checked.

## Docs
- Online:  [Read The Docs](https://developerskatelescopeorg.readthedocs.io/projects/lmc-base-classes/en/latest)
- SKA Control System guidelines:  [Google docs folder](https://drive.google.com/drive/folders/0B8fhAW5QnZQWQ2ZlcjhVS0NmRms)
- Old LEvPro work area: [Google docs folder](https://drive.google.com/drive/folders/0B8fhAW5QnZQWVHVFVGVXT2Via28)



## Contribute
Contributions are always welcome! Please refer to the [SKA Developer Portal](https://developer.skatelescope.org/en/latest/).<|MERGE_RESOLUTION|>--- conflicted
+++ resolved
@@ -25,7 +25,6 @@
 
 ## Version History
 
-<<<<<<< HEAD
 #### 0.6.0
 - Breaking change: State management
   - Introduction of `control_model.device_check` decorator to simplify
@@ -43,13 +42,12 @@
     In each of these cases, the base class will call any subclass code
     but manage state and asynchrony itself.
   - SKASubarray implements full (synchronous) subarray state machine
-=======
+
 #### 0.5.3
 - Setting `loggingTargets` attribute to empty list no longer raises exception.
 - Change syslog targets in `loggingTargets` attribute to a full URL so that remote syslog servers can be specified.
   For example, `"syslog::udp://server.domain:514"`, would send logs to `server.domain` via UDP port 514.
   Specifying a path without a protocol, like `"syslog::/var/log"`, is deprecated.
->>>>>>> d016ad6f
 
 #### 0.5.2
 - Change ska_logger dependency to use ska-namespaced package (v0.3.0).  No change to usage.
