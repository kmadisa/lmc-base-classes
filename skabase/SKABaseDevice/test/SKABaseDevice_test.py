#########################################################################################
# -*- coding: utf-8 -*-
#
# This file is part of the SKABaseDevice project
#
#
#
#########################################################################################
"""Contain the tests for the SKABASE."""

# Standard imports
import sys
import os
import re
import pytest
import tango
from tango import DevState
<<<<<<< HEAD
import re
from skabase.SKABaseDevice import SKABaseDevice
# PROTECTED REGION ID(SKABaseDevice.test_additional_imports) ENABLED START #
# PROTECTED REGION END #    //  SKABaseDevice.test_additional_imports
=======

# Imports
>>>>>>> f76fd2e7

# Path
path = os.path.join(os.path.dirname(__file__), os.pardir)
sys.path.insert(0, os.path.abspath(path))

# PROTECTED REGION ID(SKABaseDevice.test_additional_imports) ENABLED START #
# PROTECTED REGION END #    //  SKABaseDevice.test_additional_imports
# Device test case
# PROTECTED REGION ID(SKABaseDevice.test_SKABaseDevice_decorators) ENABLED START #
@pytest.mark.usefixtures("tango_context", "initialize_device")
# PROTECTED REGION END #    //  SKABaseDevice.test_SKABaseDevice_decorators
class TestSKABaseDevice(object):
    """Test case for packet generation."""

    properties = {
        'SkaLevel': '4',
        'GroupDefinitions': '',
        'CentralLoggingTarget': '',
        'ElementLoggingTarget': '',
        'StorageLoggingTarget': 'localhost',
        }

    @classmethod
    def mocking(cls):
        """Mock external libraries."""
        # Example : Mock numpy
        # cls.numpy = SKABaseDevice.numpy = MagicMock()
        # PROTECTED REGION ID(SKABaseDevice.test_mocking) ENABLED START #
        # PROTECTED REGION END #    //  SKABaseDevice.test_mocking

    def test_properties(self, tango_context):
        # Test the properties
        # PROTECTED REGION ID(SKABaseDevice.test_properties) ENABLED START #
        """
        Test device properties.

        :param tango_context: Object
            Tango device object

        :return: None
        """
        # PROTECTED REGION END #    //  SKABaseDevice.test_properties
        # pass

    # PROTECTED REGION ID(SKABaseDevice.test_State_decorators) ENABLED START #
    # PROTECTED REGION END #    //  SKABaseDevice.test_State_decorators
    def test_State(self, tango_context):
        """Test for State"""
        # PROTECTED REGION ID(SKABaseDevice.test_State) ENABLED START #
        assert tango_context.device.State() == DevState.UNKNOWN
        # PROTECTED REGION END #    //  SKABaseDevice.test_State

    # PROTECTED REGION ID(SKABaseDevice.test_Status_decorators) ENABLED START #
    # PROTECTED REGION END #    //  SKABaseDevice.test_Status_decorators
    def test_Status(self, tango_context):
        """Test for Status"""
        # PROTECTED REGION ID(SKABaseDevice.test_Status) ENABLED START #
        assert tango_context.device.Status() == "The device is in UNKNOWN state."
        # PROTECTED REGION END #    //  SKABaseDevice.test_Status

    # PROTECTED REGION ID(SKABaseDevice.test_GetVersionInfo_decorators) ENABLED START #
    # PROTECTED REGION END #    //  SKABaseDevice.test_GetVersionInfo_decorators
    def test_GetVersionInfo(self, tango_context):
        """Test for GetVersionInfo"""
        # PROTECTED REGION ID(SKABaseDevice.test_GetVersionInfo) ENABLED START #
        versionPattern = re.compile(
            r'SKABaseDevice, lmcbaseclasses, [0-9].[0-9].[0-9], '
            r'A set of generic base devices for SKA Telescope.')
        versionInfo = tango_context.device.GetVersionInfo()
        assert (re.match(versionPattern, versionInfo[0])) is not None
        # PROTECTED REGION END #    //  SKABaseDevice.test_GetVersionInfo

    # PROTECTED REGION ID(SKABaseDevice.test_Reset_decorators) ENABLED START #
    # PROTECTED REGION END #    //  SKABaseDevice.test_Reset_decorators
    def test_Reset(self, tango_context):
        """Test for Reset"""
        # PROTECTED REGION ID(SKABaseDevice.test_Reset) ENABLED START #
        assert tango_context.device.Reset() is None
        # PROTECTED REGION END #    //  SKABaseDevice.test_Reset


    # PROTECTED REGION ID(SKABaseDevice.test_buildState_decorators) ENABLED START #
    # PROTECTED REGION END #    //  SKABaseDevice.test_buildState_decorators
    def test_buildState(self, tango_context):
        """Test for buildState"""
        # PROTECTED REGION ID(SKABaseDevice.test_buildState) ENABLED START #
        buildPattern = re.compile(
            r'lmcbaseclasses, [0-9].[0-9].[0-9], '
            r'A set of generic base devices for SKA Telescope')
        assert (re.match(buildPattern, tango_context.device.buildState)) is not None
        # PROTECTED REGION END #    //  SKABaseDevice.test_buildState

    # PROTECTED REGION ID(SKABaseDevice.test_versionId_decorators) ENABLED START #
    # PROTECTED REGION END #    //  SKABaseDevice.test_versionId_decorators
    def test_versionId(self, tango_context):
        """Test for versionId"""
        # PROTECTED REGION ID(SKABaseDevice.test_versionId) ENABLED START #
        versionIdPattern = re.compile(r'[0-9].[0-9].[0-9]')
        assert (re.match(versionIdPattern, tango_context.device.versionId)) is not None
        # PROTECTED REGION END #    //  SKABaseDevice.test_versionId

    # PROTECTED REGION ID(SKABaseDevice.test_centralLoggingLevel_decorators) ENABLED START #
    # PROTECTED REGION END #    //  SKABaseDevice.test_centralLoggingLevel_decorators
    def test_centralLoggingLevel(self, tango_context):
        """Test for centralLoggingLevel"""
        # PROTECTED REGION ID(SKABaseDevice.test_centralLoggingLevel) ENABLED START #
        assert tango_context.device.centralLoggingLevel == 0
        # PROTECTED REGION END #    //  SKABaseDevice.test_centralLoggingLevel

    # PROTECTED REGION ID(SKABaseDevice.test_elementLoggingLevel_decorators) ENABLED START #
    # PROTECTED REGION END #    //  SKABaseDevice.test_elementLoggingLevel_decorators
    def test_elementLoggingLevel(self, tango_context):
        """Test for elementLoggingLevel"""
        # PROTECTED REGION ID(SKABaseDevice.test_elementLoggingLevel) ENABLED START #
        assert tango_context.device.elementLoggingLevel == 0
        # PROTECTED REGION END #    //  SKABaseDevice.test_elementLoggingLevel

    # PROTECTED REGION ID(SKABaseDevice.test_storageLoggingLevel_decorators) ENABLED START #
    # PROTECTED REGION END #    //  SKABaseDevice.test_storageLoggingLevel_decorators
    def test_storageLoggingLevel(self, tango_context):
        """Test for storageLoggingLevel"""
        # PROTECTED REGION ID(SKABaseDevice.test_storageLoggingLevel) ENABLED START #
        assert tango_context.device.storageLoggingLevel == 0
        # PROTECTED REGION END #    //  SKABaseDevice.test_storageLoggingLevel

    # PROTECTED REGION ID(SKABaseDevice.test_healthState_decorators) ENABLED START #
    # PROTECTED REGION END #    //  SKABaseDevice.test_healthState_decorators
    def test_healthState(self, tango_context):
        """Test for healthState"""
        # PROTECTED REGION ID(SKABaseDevice.test_healthState) ENABLED START #
        assert tango_context.device.healthState == 0
        # PROTECTED REGION END #    //  SKABaseDevice.test_healthState

    # PROTECTED REGION ID(SKABaseDevice.test_adminMode_decorators) ENABLED START #
    # PROTECTED REGION END #    //  SKABaseDevice.test_adminMode_decorators
    def test_adminMode(self, tango_context):
        """Test for adminMode"""
        # PROTECTED REGION ID(SKABaseDevice.test_adminMode) ENABLED START #
        assert tango_context.device.adminMode == 0
        # PROTECTED REGION END #    //  SKABaseDevice.test_adminMode

    # PROTECTED REGION ID(SKABaseDevice.test_controlMode_decorators) ENABLED START #
    # PROTECTED REGION END #    //  SKABaseDevice.test_controlMode_decorators
    def test_controlMode(self, tango_context):
        """Test for controlMode"""
        # PROTECTED REGION ID(SKABaseDevice.test_controlMode) ENABLED START #
        assert tango_context.device.controlMode == 0
        # PROTECTED REGION END #    //  SKABaseDevice.test_controlMode

    # PROTECTED REGION ID(SKABaseDevice.test_simulationMode_decorators) ENABLED START #
    # PROTECTED REGION END #    //  SKABaseDevice.test_simulationMode_decorators
    def test_simulationMode(self, tango_context):
        """Test for simulationMode"""
        # PROTECTED REGION ID(SKABaseDevice.test_simulationMode) ENABLED START #
        assert tango_context.device.simulationMode is False
        # PROTECTED REGION END #    //  SKABaseDevice.test_simulationMode

    # PROTECTED REGION ID(SKABaseDevice.test_testMode_decorators) ENABLED START #
    # PROTECTED REGION END #    //  SKABaseDevice.test_testMode_decorators
    def test_testMode(self, tango_context):
        """Test for testMode"""
        # PROTECTED REGION ID(SKABaseDevice.test_testMode) ENABLED START #
        assert tango_context.device.testMode == ''
        # PROTECTED REGION END #    //  SKABaseDevice.test_testMode

    # def test_get_device_commands(self, tango_context):
        # Test the get_device_commands method
        # commands = SKABaseDevice.get_device_commands(SKABaseDevice)
        #commands = SKABaseDevice.get_device_commands(SKABaseDevice)
        #assert commands == [{'parameters': [], 'name': 'GetVersionInfo', 'component_type': 'nodb', 'component_id': 'skabasedevice'}, {'parameters': [], 'name': 'Init', 'component_type': 'nodb', 'component_id': 'skabasedevice'}, {'parameters': [], 'name': 'Reset', 'component_type': 'nodb', 'component_id': 'skabasedevice'}, {'parameters': [], 'name': 'State', 'component_type': 'nodb', 'component_id': 'skabasedevice'}, {'parameters': [], 'name': 'Status', 'component_type': 'nodb', 'component_id': 'skabasedevice'}]

    # def test_get_device_attributes(self, tango_context):
    #     # Test the get_device_attributes method
    #     attributes = SKABaseDevice.get_device_attributes(SKABaseDevice)
    #     assert attributes == 1

    def test__parse_argin(self, tango_context):
        SKABaseDevice._init_syslog(SKABaseDevice)
        result = SKABaseDevice._parse_argin(SKABaseDevice,'{"class":"SKABaseDevice"}')
        assert result == {'class': 'SKABaseDevice'}

    # def test_dev_logging(self, tango_context):
    #     # SKABaseDevice._central_logging_level = int(tango.LogLevel.LOG_DEBUG)
    #     # SKABaseDevice._element_logging_level = int(tango.LogLevel.LOG_DEBUG)
    #     # SKABaseDevice._storage_logging_level = int(tango.LogLevel.LOG_DEBUG)
    #     # result = SKABaseDevice.dev_logging(SKABaseDevice, "test message", int(tango.LogLevel.LOG_DEBUG))
    #     result = []
    #     SKABaseDevice.error_stream(SKABaseDevice, "Syslog cannot be initialized")
    #     assert result == None<|MERGE_RESOLUTION|>--- conflicted
+++ resolved
@@ -15,15 +15,12 @@
 import pytest
 import tango
 from tango import DevState
-<<<<<<< HEAD
+
+# Imports
 import re
 from skabase.SKABaseDevice import SKABaseDevice
 # PROTECTED REGION ID(SKABaseDevice.test_additional_imports) ENABLED START #
 # PROTECTED REGION END #    //  SKABaseDevice.test_additional_imports
-=======
-
-# Imports
->>>>>>> f76fd2e7
 
 # Path
 path = os.path.join(os.path.dirname(__file__), os.pardir)
