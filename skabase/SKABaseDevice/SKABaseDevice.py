# -*- coding: utf-8 -*-
#
# This file is part of the SKABaseDevice project
#
#
#

"""A generic base device for SKA. It exposes the generic attributes,
properties and commands of an SKA device.
"""
# PROTECTED REGION ID(SKABaseDevice.additionnal_import) ENABLED START #
# Standard imports
import os
import sys
import json
import logging
import logging.handlers
from logging.handlers import SysLogHandler
from logging.handlers import RotatingFileHandler
from future.utils import with_metaclass

# Tango imports
import tango
from tango import DebugIt
from tango.server import run, Device, DeviceMeta, attribute, command, device_property
from tango import AttrQuality, AttrWriteType
from tango import DeviceProxy, DevFailed

# SKA specific imports
from skabase import release
file_path = os.path.dirname(os.path.abspath(__file__))
auxiliary_path = os.path.abspath(os.path.join(file_path, os.pardir)) + "/auxiliary"
sys.path.insert(0, auxiliary_path)

from utils import (get_dp_command,
                   coerce_value,
                   get_groups_from_json,
                   get_tango_device_type_id)

from faults import GroupDefinitionsError

LOG_FILE_SIZE = 1024 * 1024 #Log file size 1MB.
# PROTECTED REGION END #    //  SKABaseDevice.additionnal_import

__all__ = ["SKABaseDevice", "main"]


class SKABaseDevice(with_metaclass(DeviceMeta, Device)):
    """
    A generic base device for SKA.
    """
    # PROTECTED REGION ID(SKABaseDevice.class_variable) ENABLED START #

    def _init_logging(self):
        """
        This method initializes the logging mechanism. It first tries to create a syslog handler.
        If syslog is not available then the logs are written to a file.

        :parameter: None.

        :return: None.
        """
        try:
            # Initialize logging
            logging.basicConfig()
            self.logger = logging.getLogger(__name__)
<<<<<<< HEAD
            self.syslogs = SysLogHandler(address='/dev/log', facility='syslog')
            #self.syslogs = SysLogHandler(address='/var/run/rsyslog/dev/log', facility='syslog')
            self.formatter = logging.Formatter('%(name)s: %(levelname)s %(module)s %(message)r')
            self.syslogs.setFormatter(self.formatter)
            self.logger.addHandler(self.syslogs)
        except Exception:
            self.error_stream("Syslog cannot be initialized")
=======

            formatter = logging.Formatter(fmt='%(module)s - [%(levelname)-8s] - %(message)s',
                                          datefmt='%Y-%m-%d %H:%M:%S')
            # Add syslog handler
            syslog_handler = SysLogHandler(address='/var/run/rsyslog/dev/log', facility='syslog')
            syslog_handler.setFormatter(formatter)
            self.logger.addHandler(syslog_handler)
        except EnvironmentError:
            # Add rotaling file handler
            log_file_name = self.get_name()
            log_file_name = log_file_name.replace("/", "_")
            log_file_name += ".log"
            formatter = logging.Formatter(fmt='%(asctime)s - %(module)s - [%(levelname)-8s] - %(message)s',
                                          datefmt='%Y-%m-%d %H:%M:%S')
            filehandler = RotatingFileHandler(log_file_name, 'a', LOG_FILE_SIZE, 2, None, False)
            filehandler.setFormatter(formatter)
            self.logger.addHandler(filehandler)
>>>>>>> f76fd2e7

    def _get_device_json(self, args_dict):
        """
        Returns device configuration in JSON format.

        :param args_dict:

        :return: Device configuration parameters in JSON form
        """
        try:

            device_dict = {
                'component': self.get_name(),
            }
            if args_dict.get('with_metrics') or args_dict.get('with_attributes'):
                device_dict['attributes'] = self.get_device_attributes(
                    with_value=args_dict.get('with_value'),
                    with_metrics=args_dict.get('with_metrics'),
                    with_attributes=args_dict.get('with_attributes'),
                    with_context=False
                ),
            if args_dict.get('with_commands') is True:
                device_dict['commands'] = self.get_device_commands(with_context=False)
            return device_dict

        except Exception as ex:
            self.logger.fatal(str(ex), exc_info=True)
            raise

    def _parse_argin(self, argin, defaults=None, required=None):
        """
        Parses the argument passed to it and returns them in a dictionary form.

        :param argin: The argument to parse

        :param defaults:

        :param required:

        :return: Dictionary containing passed arguments.
        """
        args_dict = defaults.copy() if defaults else {}
        try:
            if argin:
                args_dict.update(json.loads(argin))
        except ValueError as ex:
            self.logger.fatal(str(ex), exc_info=True)
            raise

        missing_args = []
        if required:
            missing_args = set(required) - set(args_dict.keys())
        if missing_args:
            msg = ("Missing arguments: {}"
                   .format(', '.join([str(m_arg) for m_arg in missing_args])))
            raise Exception(msg)
        return args_dict

    def get_device_commands(self, with_context=True):
        """ Get device proxy commands"""
        ### TBD - Why use DeviceProxy?
        ### Can this not be known through self which is a Device
        commands = []
        device_proxy = DeviceProxy(self.get_name())
        print("Device Proxy is:", device_proxy)
        cmd_config_list = device_proxy.command_list_query()
        for device_cmd_config in cmd_config_list:
            commands.append(get_dp_command(
                device_proxy.dev_name(), device_cmd_config, with_context))
        return commands

    def get_device_attributes(self, with_value=False,
                              with_context=True, with_metrics=True,
                              with_attributes=True, attribute_name=None):
        """ Get device attributes"""

        multi_attribute = self.get_device_attr()
        attr_list = multi_attribute.get_attribute_list()

        attributes = {}

        # Cannot loop over the attr_list object (not python-wrapped): raises TypeError:
        # No to_python (by-value) converter found for C++ type: Tango::Attribute*
        for index in range(len(attr_list)):
            attrib = attr_list[index]
            attr_name = attrib.get_name()
            if attribute_name is not None:
                if attr_name != attribute_name:
                    continue

            attr_dict = {
                'name': attr_name,
                'polling_frequency': attrib.get_polling_period()
            }

            try:
                attr_dict['min_value'] = attrib.get_min_value()
            except AttributeError as attr_err:
                self.logger.info(str(attr_err), exc_info=True)
            except DevFailed as derr:
                self.logger.info(str(derr), exc_info=True)

            try:
                attr_dict['max_value'] = attrib.get_max_value()
            except AttributeError as attr_err:
                self.logger.info(str(attr_err), exc_info=True)
            except DevFailed as derr:
                self.logger.info(str(derr), exc_info=True)

            attr_dict['readonly'] = (
                attrib.get_writable() not in [AttrWriteType.READ_WRITE,
                                              AttrWriteType.WRITE,
                                              AttrWriteType.READ_WITH_WRITE])

            # TODO (KM 2017-10-30): Add the data type of the attribute in the dict.

            if with_context:
                device_type, device_id = get_tango_device_type_id(self.get_name())
                attr_dict['component_type'] = device_type
                attr_dict['component_id'] = device_id


            if with_value:
                # To get the values for the State and Status attributes, we need to call
                # their get methods, respectively. The device does not implement the
                # read_<attribute_name> methods for them.
                if attr_name in ['State', 'Status']:
                    attr_dict['value'] = coerce_value(
                        getattr(self, 'get_{}'.format(attr_name.lower()))())
                else:
                    attr_dict['value'] = coerce_value(
                        getattr(self, 'read_{}'.format(attr_name))())

                attr_dict['is_alarm'] = attrib.get_quality == AttrQuality.ATTR_ALARM

            # Define attribute type
            if attr_name in self.MetricList:
                attr_dict['attribute_type'] = 'metric'
            else:
                attr_dict['attribute_type'] = 'attribute'

            # Add to return attribute dict
            if (with_metrics and attr_dict['attribute_type'] == 'metric' or
                    with_attributes and attr_dict['attribute_type'] == 'attribute'):
                attributes[attr_name] = attr_dict

        return attributes

    def dev_logging(self, dev_log_msg, dev_log_level):
        """
        This method logs the message to SKA Element Logger, Central Logger and Storage
        Logger.

        :param dev_log_msg: DevString
            Message to log

        :param dev_log_level: DevEnum
            Logging level of the message. The message can have one of the following
            logging level.
                LOG_FATAL
                LOG_ERROR
                LOG_WARN
                LOG_INFO
                LOG_DEBUG

        :return: None
        """
        # Element Level Logging
        print("devLogMsg is: ", dev_log_msg)
        if self._element_logging_level >= int(tango.LogLevel.LOG_FATAL) and dev_log_level == int(
                tango.LogLevel.LOG_FATAL):
            self.fatal_stream(dev_log_msg)
        elif self._element_logging_level >= int(tango.LogLevel.LOG_ERROR) and dev_log_level == int(
                tango.LogLevel.LOG_ERROR):
            self.error_stream(dev_log_msg)
        elif self._element_logging_level >= int(tango.LogLevel.LOG_WARN) and dev_log_level == int(
                tango.LogLevel.LOG_WARN):
            self.warn_stream(dev_log_msg)
        elif self._element_logging_level >= int(tango.LogLevel.LOG_INFO) and dev_log_level == int(
                tango.LogLevel.LOG_INFO):
            self.info_stream(dev_log_msg)
        elif self._element_logging_level >= int(tango.LogLevel.LOG_DEBUG) and dev_log_level == int(
                tango.LogLevel.LOG_DEBUG):
            self.debug_stream(dev_log_msg)

        # Central Level Logging
        if self._central_logging_level >= int(tango.LogLevel.LOG_FATAL) and dev_log_level == int(
                tango.LogLevel.LOG_FATAL):
            self.fatal_stream(dev_log_msg)
        elif self._central_logging_level >= int(tango.LogLevel.LOG_ERROR) and dev_log_level == int(
                tango.LogLevel.LOG_ERROR):
            self.error_stream(dev_log_msg)
        elif self._central_logging_level >= int(tango.LogLevel.LOG_WARN) and dev_log_level == int(
                tango.LogLevel.LOG_WARN):
            self.warn_stream(dev_log_msg)
        elif self._central_logging_level >= int(tango.LogLevel.LOG_INFO) and dev_log_level == int(
                tango.LogLevel.LOG_INFO):
            self.info_stream(dev_log_msg)
        elif self._central_logging_level >= int(tango.LogLevel.LOG_DEBUG) and dev_log_level == int(
                tango.LogLevel.LOG_DEBUG):
            self.debug_stream(dev_log_msg)

        # Storage Level Logging
        if self._storage_logging_level >= int(tango.LogLevel.LOG_FATAL) and dev_log_level == int(
                tango.LogLevel.LOG_FATAL):
            self.logger.fatal(dev_log_msg)
        elif self._storage_logging_level >= int(tango.LogLevel.LOG_ERROR) and dev_log_level == int(
                tango.LogLevel.LOG_ERROR):
            self.logger.error(dev_log_msg)
        elif self._storage_logging_level >= int(tango.LogLevel.LOG_WARN) and dev_log_level == int(
                tango.LogLevel.LOG_WARN):
            self.logger.warning(dev_log_msg)
        elif self._storage_logging_level >= int(tango.LogLevel.LOG_INFO) and dev_log_level == int(
                tango.LogLevel.LOG_INFO):
            self.logger.info(dev_log_msg)
        elif self._storage_logging_level >= int(tango.LogLevel.LOG_DEBUG) and dev_log_level == int(
                tango.LogLevel.LOG_DEBUG):
            self.logger.debug(dev_log_msg)
        else:
            pass


    # PROTECTED REGION END #    //  SKABaseDevice.class_variable

    # -----------------
    # Device Properties
    # -----------------

    SkaLevel = device_property(
        dtype='int16', default_value=4
    )

    GroupDefinitions = device_property(
        dtype=('str',),
    )

    CentralLoggingTarget = device_property(
        dtype='str',
    )

    ElementLoggingTarget = device_property(
        dtype='str',
    )

    StorageLoggingTarget = device_property(
        dtype='str', default_value="localhost"
    )

    # ----------
    # Attributes
    # ----------

    buildState = attribute(
        dtype='str',
        doc="Build state of this device",
    )

    versionId = attribute(
        dtype='str',
        doc="Version Id of this device",
    )

    centralLoggingLevel = attribute(
        dtype='uint16',
        access=AttrWriteType.READ_WRITE,
        doc="Current logging level to Central logging target for this device - "
            "\ninitialises to CentralLoggingLevelDefault on startup",
    )

    elementLoggingLevel = attribute(
        dtype='uint16',
        access=AttrWriteType.READ_WRITE,
        doc="Current logging level to Element logging target for this device - "
            "\ninitialises to ElementLoggingLevelDefault on startup",
    )

    storageLoggingLevel = attribute(
        dtype='uint16',
        access=AttrWriteType.READ_WRITE,
        memorized=True,
        doc="Current logging level to Syslog for this device - "
            "initialises from  StorageLoggingLevelDefault on first "
            "execution of device.Needs to be READ_WRITE To make it"
            " memorized - but writing this attribute should do the "
            "same as command SetStorageLoggingLevel to ensure the "
            "targets and adjustmentsare made correctly",
    )

    healthState = attribute(
        dtype='DevEnum',
        doc="The health state reported for this device. "
            "It interprets the current device"
            " condition and condition of all managed devices to set this. "
            "Most possibly an aggregate attribute.",
        enum_labels=["OK", "DEGRADED", "FAILED", "UNKNOWN", ],
    )

    adminMode = attribute(
        dtype='DevEnum',
        access=AttrWriteType.READ_WRITE,
        memorized=True,
        doc="The admin mode reported for this device. It may interpret the current "
            "device condition and condition of all managed devices to set this. "
            "Most possibly an aggregate attribute.",
        enum_labels=["ON-LINE", "OFF-LINE", "MAINTENANCE", "NOT-FITTED", "RESERVED", ],
    )

    controlMode = attribute(
        dtype='DevEnum',
        access=AttrWriteType.READ_WRITE,
        memorized=True,
        doc="The control mode of the device. REMOTE, LOCAL"
            "\nTANGO Device accepts only from a ‘local’ client and ignores commands and "
            "queries received from TM or any other ‘remote’ clients. The Local clients"
            " has to release LOCAL control before REMOTE clients can take control again.",
        enum_labels=["REMOTE", "LOCAL", ],
    )

    simulationMode = attribute(
        dtype='bool',
        access=AttrWriteType.READ_WRITE,
        memorized=True,
        doc="Reports the simulation mode of the device. \nSome devices may implement "
            "both modes, while others will have simulators that set simulationMode "
            "to True while the real devices always set simulationMode to False.",
    )

    testMode = attribute(
        dtype='str',
        access=AttrWriteType.READ_WRITE,
        memorized=True,
        doc="The test mode of the device. \n"
            "Either no test mode (empty string) or an "
            "indication of the test mode.",
    )

    # ---------------
    # General methods
    # ---------------

    def init_device(self):
        """
        Method that initializes the tango device after startup.
        :return: None
        """
        Device.init_device(self)
        # PROTECTED REGION ID(SKABaseDevice.init_device) ENABLED START #

        # Start sysLogHandler
        self._init_logging()

        # Initialize attribute values.
        self._build_state = '{}, {}, {}'.format(release.name, release.version,
                                                release.description)
        self._version_id = release.version
        self._central_logging_level = int(tango.LogLevel.LOG_OFF)
        self._element_logging_level = int(tango.LogLevel.LOG_OFF)
        self._storage_logging_level = int(tango.LogLevel.LOG_OFF)
        self._health_state = 0
        self._admin_mode = 0
        self._control_mode = 0
        self._simulation_mode = False
        self._test_mode = ""

        try:
            # create TANGO Groups objects dict, according to property
            self.debug_stream("Groups definitions: {}".format(self.GroupDefinitions))
            self.groups = get_groups_from_json(self.GroupDefinitions)
            self.info_stream("Groups loaded: {}".format(sorted(self.groups.keys())))

        except GroupDefinitionsError:
            self.info_stream("No Groups loaded for device: {}".format(self.get_name()))

        # PROTECTED REGION END #    //  SKABaseDevice.init_device

    def always_executed_hook(self):
        # PROTECTED REGION ID(SKABaseDevice.always_executed_hook) ENABLED START #
        """
        Method that is always executed before any device command gets executed.
        :return: None
        """
        # PROTECTED REGION END #    //  SKABaseDevice.always_executed_hook

    def delete_device(self):
        # PROTECTED REGION ID(SKABaseDevice.delete_device) ENABLED START #
        """
        Method to cleanup when device is stopped.
        :return: None
        """
        # PROTECTED REGION END #    //  SKABaseDevice.delete_device

    # ------------------
    # Attributes methods
    # ------------------

    def read_buildState(self):
        # PROTECTED REGION ID(SKABaseDevice.buildState_read) ENABLED START #
        """
        Reads the Build State of the device.
        :return: None
        """
        return self._build_state
        # PROTECTED REGION END #    //  SKABaseDevice.buildState_read

    def read_versionId(self):
        # PROTECTED REGION ID(SKABaseDevice.versionId_read) ENABLED START #
        """
        Reads the Version Id of the device.
        :return: None
        """
        return self._version_id
        # PROTECTED REGION END #    //  SKABaseDevice.versionId_read

    def read_centralLoggingLevel(self):
        # PROTECTED REGION ID(SKABaseDevice.centralLoggingLevel_read) ENABLED START #
        """
        Reads the central logging level of the device.
        :return: Central logging level of the device
        """
        return self._central_logging_level
        # PROTECTED REGION END #    //  SKABaseDevice.centralLoggingLevel_read

    def write_centralLoggingLevel(self, value):
        # PROTECTED REGION ID(SKABaseDevice.centralLoggingLevel_write) ENABLED START #
        """
        Sets central logging level of the device
        :param value: Logging level for Central Logger
        :return: None
        """
        self._central_logging_level = value
        # PROTECTED REGION END #    //  SKABaseDevice.centralLoggingLevel_write

    def read_elementLoggingLevel(self):
        # PROTECTED REGION ID(SKABaseDevice.elementLoggingLevel_read) ENABLED START #
        """
        Reads element logging level of the device.
        :return: Element logging level of the device.
        """
        return self._element_logging_level
        # PROTECTED REGION END #    //  SKABaseDevice.elementLoggingLevel_read

    def write_elementLoggingLevel(self, value):
        # PROTECTED REGION ID(SKABaseDevice.elementLoggingLevel_write) ENABLED START #
        """
        Sets element logging level of the device
        :param value: Logging Level for Element Logger
        :return: None
        """
        self._element_logging_level = value
        # PROTECTED REGION END #    //  SKABaseDevice.elementLoggingLevel_write

    def read_storageLoggingLevel(self):
        # PROTECTED REGION ID(SKABaseDevice.storageLoggingLevel_read) ENABLED START #
        """
        Reads storage logging level of the device.
        :return: Storage logging level of the device.
        """
        return self._storage_logging_level
        # PROTECTED REGION END #    //  SKABaseDevice.storageLoggingLevel_read

    def write_storageLoggingLevel(self, value):
        # PROTECTED REGION ID(SKABaseDevice.storageLoggingLevel_write) ENABLED START #
        """
        Sets logging level at storage.
        :param value: Logging Level for storage logger
        :return:
        """
        self._storage_logging_level = value
        if self._storage_logging_level == int(tango.LogLevel.LOG_FATAL):
            self.logger.setLevel(logging.FATAL)
        elif self._storage_logging_level == int(tango.LogLevel.LOG_ERROR):
            self.logger.setLevel(logging.ERROR)
        elif self._storage_logging_level == int(tango.LogLevel.LOG_WARN):
            self.logger.setLevel(logging.WARNING)
        elif self._storage_logging_level == int(tango.LogLevel.LOG_INFO):
            self.logger.setLevel(logging.INFO)
        elif self._storage_logging_level == int(tango.LogLevel.LOG_DEBUG):
            self.logger.setLevel(logging.DEBUG)
        else:
            self.logger.setLevel(logging.DEBUG)
        # PROTECTED REGION END #    //  SKABaseDevice.storageLoggingLevel_write

    def read_healthState(self):
        # PROTECTED REGION ID(SKABaseDevice.healthState_read) ENABLED START #
        """
        Reads Health State of the device.
        :return: Health State of the device
        """
        return self._health_state
        # PROTECTED REGION END #    //  SKABaseDevice.healthState_read

    def read_adminMode(self):
        # PROTECTED REGION ID(SKABaseDevice.adminMode_read) ENABLED START #
        """
        Reads Admin Mode of the device.
        :return: Admin Mode of the device
        """
        return self._admin_mode
        # PROTECTED REGION END #    //  SKABaseDevice.adminMode_read

    def write_adminMode(self, value):
        # PROTECTED REGION ID(SKABaseDevice.adminMode_write) ENABLED START #
        """
        Sets Admin Mode of the device.
        :param value: Admin Mode of the device.
        :return: None
        """
        self._admin_mode = value
        # PROTECTED REGION END #    //  SKABaseDevice.adminMode_write

    def read_controlMode(self):
        # PROTECTED REGION ID(SKABaseDevice.controlMode_read) ENABLED START #
        """
        Reads Control Mode of the device.
        :return: Control Mode of the device
        """
        return self._control_mode
        # PROTECTED REGION END #    //  SKABaseDevice.controlMode_read

    def write_controlMode(self, value):
        # PROTECTED REGION ID(SKABaseDevice.controlMode_write) ENABLED START #
        """
        Sets Control Mode of the device.
        :param value: Control mode value
        :return: None
        """
        self._control_mode = value
        # PROTECTED REGION END #    //  SKABaseDevice.controlMode_write

    def read_simulationMode(self):
        # PROTECTED REGION ID(SKABaseDevice.simulationMode_read) ENABLED START #
        """
        Reads Simulation Mode of the device.
        :return: Simulation Mode of the device.
        """
        return self._simulation_mode
        # PROTECTED REGION END #    //  SKABaseDevice.simulationMode_read

    def write_simulationMode(self, value):
        # PROTECTED REGION ID(SKABaseDevice.simulationMode_write) ENABLED START #
        """
        Sets Simulation Mode of the device
        :param value: SimulationMode
        :return: None
        """
        self._simulation_mode = value
        # PROTECTED REGION END #    //  SKABaseDevice.simulationMode_write

    def read_testMode(self):
        # PROTECTED REGION ID(SKABaseDevice.testMode_read) ENABLED START #
        """
        Reads Test Mode of the device.
        :return: Test Mode of the device
        """
        return self._test_mode
        # PROTECTED REGION END #    //  SKABaseDevice.testMode_read

    def write_testMode(self, value):
        # PROTECTED REGION ID(SKABaseDevice.testMode_write) ENABLED START #
        """
        Sets Test Mode of the device.
        :param value: Test Mode
        :return: None
        """
        self._test_mode = value
        # PROTECTED REGION END #    //  SKABaseDevice.testMode_write


    # --------
    # Commands
    # --------

    @command(dtype_out=('str',), doc_out="[ name: EltTelState ]",)
    @DebugIt()
    def GetVersionInfo(self):
        # PROTECTED REGION ID(SKABaseDevice.GetVersionInfo) ENABLED START #
        """
        Returns the version information of the device.
        :return: Version version details of the device.
        """
        return ['{}, {}'.format(self.__class__.__name__, self.read_buildState())]
        # PROTECTED REGION END #    //  SKABaseDevice.GetVersionInfo

    @command(
    )
    @DebugIt()
    def Reset(self):
        # PROTECTED REGION ID(SKABaseDevice.Reset) ENABLED START #
        """
        Reset device to its default state.
        :return: None
        """
        # PROTECTED REGION END #    //  SKABaseDevice.Reset

# ----------
# Run server
# ----------


def main(args=None, **kwargs):
    # PROTECTED REGION ID(SKABaseDevice.main) ENABLED START #
    """
    Main function of the SKABaseDevice module.
    :param args: None
    :param kwargs:
    :return:
    """
    return run((SKABaseDevice,), args=args, **kwargs)
    # PROTECTED REGION END #    //  SKABaseDevice.main

if __name__ == '__main__':
    main()<|MERGE_RESOLUTION|>--- conflicted
+++ resolved
@@ -64,15 +64,6 @@
             # Initialize logging
             logging.basicConfig()
             self.logger = logging.getLogger(__name__)
-<<<<<<< HEAD
-            self.syslogs = SysLogHandler(address='/dev/log', facility='syslog')
-            #self.syslogs = SysLogHandler(address='/var/run/rsyslog/dev/log', facility='syslog')
-            self.formatter = logging.Formatter('%(name)s: %(levelname)s %(module)s %(message)r')
-            self.syslogs.setFormatter(self.formatter)
-            self.logger.addHandler(self.syslogs)
-        except Exception:
-            self.error_stream("Syslog cannot be initialized")
-=======
 
             formatter = logging.Formatter(fmt='%(module)s - [%(levelname)-8s] - %(message)s',
                                           datefmt='%Y-%m-%d %H:%M:%S')
@@ -90,7 +81,6 @@
             filehandler = RotatingFileHandler(log_file_name, 'a', LOG_FILE_SIZE, 2, None, False)
             filehandler.setFormatter(formatter)
             self.logger.addHandler(filehandler)
->>>>>>> f76fd2e7
 
     def _get_device_json(self, args_dict):
         """
