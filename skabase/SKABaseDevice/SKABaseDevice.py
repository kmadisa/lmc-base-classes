--- conflicted
+++ resolved
@@ -16,6 +16,7 @@
 import logging
 import logging.handlers
 from logging.handlers import SysLogHandler
+from logging.handlers import RotatingFileHandler
 from future.utils import with_metaclass
 
 # Tango imports
@@ -37,20 +38,9 @@
                    get_tango_device_type_id)
 
 from faults import GroupDefinitionsError
-<<<<<<< HEAD
-import logging
-import logging.handlers
-from logging.handlers import SysLogHandler
-from logging.handlers import RotatingFileHandler
 
 LOG_FILE_SIZE = 1024 * 1024 #Log file size 1MB.
 # PROTECTED REGION END #    //  SKABaseDevice.additionnal_import
-=======
-
-# Initialize logging
-logging.basicConfig()
-# PROTECTED REGION END #    //  SKABaseDevice.additionnal_imports
->>>>>>> dc50b476
 
 __all__ = ["SKABaseDevice", "main"]
 
@@ -61,7 +51,6 @@
     """
     # PROTECTED REGION ID(SKABaseDevice.class_variable) ENABLED START #
 
-<<<<<<< HEAD
     def _init_logging(self):
         """
         This method initializes the logging mechanism. It first tries to create a syslog handler.
@@ -70,16 +59,6 @@
         :parameter: None.
 
         :return: None.
-=======
-    def _init_syslog(self):
-        """
-        Method to initialize Syslog for logging. If Syslog service is not available
-        then logs are stored into a file.
-
-        :parameter: None
-
-        :return: None
->>>>>>> dc50b476
         """
         try:
             # Initialize logging
@@ -184,7 +163,6 @@
 
         # Cannot loop over the attr_list object (not python-wrapped): raises TypeError:
         # No to_python (by-value) converter found for C++ type: Tango::Attribute*
-        # for index in range(len(attr_list)):
         for index in range(len(attr_list)):
             attrib = attr_list[index]
             attr_name = attrib.get_name()
