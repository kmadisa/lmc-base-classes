--- conflicted
+++ resolved
@@ -57,45 +57,6 @@
 
     # PROTECTED REGION ID(SKACapability.test_ObsState_decorators) ENABLED START #
     # PROTECTED REGION END #    //  SKACapability.test_ObsState_decorators
-<<<<<<< HEAD
-
-    # def test_ObsState(self, tango_context):
-    #     """Test for ObsState"""
-    #     # PROTECTED REGION ID(SKACapability.test_ObsState) ENABLED START #
-    #     assert tango_context.device.ObsState == 0
-    #     # PROTECTED REGION END #    //  SKACapability.test_ObsState
-    #
-    # # PROTECTED REGION ID(SKACapability.test_State_decorators) ENABLED START #
-    # # PROTECTED REGION END #    //  SKACapability.test_State_decorators
-    # def test_State(self, tango_context):
-    #     """Test for State"""
-    #     # PROTECTED REGION ID(SKACapability.test_State) ENABLED START #
-    #     assert tango_context.device.State() == DevState.UNKNOWN
-    #     # PROTECTED REGION END #    //  SKACapability.test_State
-    #
-    # # PROTECTED REGION ID(SKACapability.test_Status_decorators) ENABLED START #
-    # # PROTECTED REGION END #    //  SKACapability.test_Status_decorators
-    # def test_Status(self, tango_context):
-    #     """Test for Status"""
-    #     # PROTECTED REGION ID(SKACapability.test_Status) ENABLED START #
-    #     assert tango_context.device.Status() == "The device is in UNKNOWN state."
-    #     # PROTECTED REGION END #    //  SKACapability.test_Status
-    #
-    # # PROTECTED REGION ID(SKACapability.test_GetVersionInfo_decorators) ENABLED START #
-    # # PROTECTED REGION END #    //  SKACapability.test_GetVersionInfo_decorators
-
-    # def test_GetVersionInfo(self, tango_context):
-    #     """Test for GetVersionInfo"""
-    #     # PROTECTED REGION ID(SKACapability.test_GetVersionInfo) ENABLED START #
-    #     versionPattern = re.compile(
-    #         r'SKACapability, lmcbaseclasses, [0-9].[0-9].[0-9], '
-    #         r'A set of generic base devices for SKA Telescope.')
-    #     versionInfo = tango_context.device.GetVersionInfo()
-    #     assert (re.match(versionPattern, versionInfo[0])) != None
-    #     # PROTECTED REGION END #    //  SKACapability.test_GetVersionInfo
-    #
-    # # PROTECTED REGION ID(SKACapability.test_ConfigureInstances_decorators) ENABLED START #
-    # # PROTECTED REGION END #    //  SKACapability.test_ConfigureInstances_decorators
 
     def test_ConfigureInstances(self, tango_context):
         """Test for ConfigureInstances"""
@@ -111,58 +72,6 @@
     #     # PROTECTED REGION ID(SKACapability.test_Reset) ENABLED START #
     #     assert tango_context.device.Reset() == None
     #     # PROTECTED REGION END #    //  SKACapability.test_Reset
-=======
-    def test_ObsState(self, tango_context):
-        """Test for ObsState"""
-        # PROTECTED REGION ID(SKACapability.test_ObsState) ENABLED START #
-        assert tango_context.device.ObsState == 0
-        # PROTECTED REGION END #    //  SKACapability.test_ObsState
-
-    # PROTECTED REGION ID(SKACapability.test_State_decorators) ENABLED START #
-    # PROTECTED REGION END #    //  SKACapability.test_State_decorators
-    def test_State(self, tango_context):
-        """Test for State"""
-        # PROTECTED REGION ID(SKACapability.test_State) ENABLED START #
-        assert tango_context.device.State() == DevState.UNKNOWN
-        # PROTECTED REGION END #    //  SKACapability.test_State
-
-    # PROTECTED REGION ID(SKACapability.test_Status_decorators) ENABLED START #
-    # PROTECTED REGION END #    //  SKACapability.test_Status_decorators
-    def test_Status(self, tango_context):
-        """Test for Status"""
-        # PROTECTED REGION ID(SKACapability.test_Status) ENABLED START #
-        assert tango_context.device.Status() == "The device is in UNKNOWN state."
-        # PROTECTED REGION END #    //  SKACapability.test_Status
-
-    # PROTECTED REGION ID(SKACapability.test_GetVersionInfo_decorators) ENABLED START #
-    # PROTECTED REGION END #    //  SKACapability.test_GetVersionInfo_decorators
-    def test_GetVersionInfo(self, tango_context):
-        """Test for GetVersionInfo"""
-        # PROTECTED REGION ID(SKACapability.test_GetVersionInfo) ENABLED START #
-        versionPattern = re.compile(
-            r'SKACapability, lmcbaseclasses, [0-9].[0-9].[0-9], '
-            r'A set of generic base devices for SKA Telescope.')
-        versionInfo = tango_context.device.GetVersionInfo()
-        assert (re.match(versionPattern, versionInfo[0])) is not None
-        # PROTECTED REGION END #    //  SKACapability.test_GetVersionInfo
-
-    # PROTECTED REGION ID(SKACapability.test_ConfigureInstances_decorators) ENABLED START #
-    # PROTECTED REGION END #    //  SKACapability.test_ConfigureInstances_decorators
-    def test_ConfigureInstances(self, tango_context):
-        """Test for ConfigureInstances"""
-        # PROTECTED REGION ID(SKACapability.test_ConfigureInstances) ENABLED START #
-        assert tango_context.device.ConfigureInstances(0) is None
-        # PROTECTED REGION END #    //  SKACapability.test_ConfigureInstances
-
-    # PROTECTED REGION ID(SKACapability.test_Reset_decorators) ENABLED START #
-    # PROTECTED REGION END #    //  SKACapability.test_Reset_decorators
-    def test_Reset(self, tango_context):
-        """Test for Reset"""
-        # PROTECTED REGION ID(SKACapability.test_Reset) ENABLED START #
-        assert tango_context.device.Reset() is None
-        # PROTECTED REGION END #    //  SKACapability.test_Reset
->>>>>>> f76fd2e7
-
 
     # PROTECTED REGION ID(SKACapability.test_activationTime_decorators) ENABLED START #
     # PROTECTED REGION END #    //  SKACapability.test_activationTime_decorators
@@ -171,22 +80,6 @@
         # PROTECTED REGION ID(SKACapability.test_activationTime) ENABLED START #
         assert tango_context.device.activationTime == 0.0
         # PROTECTED REGION END #    //  SKACapability.test_activationTime
-
-    # # PROTECTED REGION ID(SKACapability.test_obsState_decorators) ENABLED START #
-    # # PROTECTED REGION END #    //  SKACapability.test_obsState_decorators
-    # def test_obsState(self, tango_context):
-    #     """Test for obsState"""
-    #     # PROTECTED REGION ID(SKACapability.test_obsState) ENABLED START #
-    #     assert tango_context.device.obsState == 0
-    #     # PROTECTED REGION END #    //  SKACapability.test_obsState
-    #
-    # # PROTECTED REGION ID(SKACapability.test_obsMode_decorators) ENABLED START #
-    # # PROTECTED REGION END #    //  SKACapability.test_obsMode_decorators
-    # def test_obsMode(self, tango_context):
-    #     """Test for obsMode"""
-    #     # PROTECTED REGION ID(SKACapability.test_obsMode) ENABLED START #
-    #     assert tango_context.device.obsMode == 0
-    #     # PROTECTED REGION END #    //  SKACapability.test_obsMode
 
     # PROTECTED REGION ID(SKACapability.test_configurationProgress_decorators) ENABLED START #
     # PROTECTED REGION END #    //  SKACapability.test_configurationProgress_decorators
@@ -224,136 +117,6 @@
         assert (re.match(versionIdPattern, tango_context.device.versionId)) is not None
         # PROTECTED REGION END #    //  SKACapability.test_versionId
 
-<<<<<<< HEAD
-    # # PROTECTED REGION ID(SKACapability.test_centralLoggingLevel_decorators) ENABLED START #
-    # # PROTECTED REGION END #    //  SKACapability.test_centralLoggingLevel_decorators
-    # def test_centralLoggingLevel(self, tango_context):
-    #     """Test for centralLoggingLevel"""
-    #     # PROTECTED REGION ID(SKACapability.test_centralLoggingLevel) ENABLED START #
-    #     assert tango_context.device.centralLoggingLevel == 0
-    #     # PROTECTED REGION END #    //  SKACapability.test_centralLoggingLevel
-    #
-    # # PROTECTED REGION ID(SKACapability.test_elementLoggingLevel_decorators) ENABLED START #
-    # # PROTECTED REGION END #    //  SKACapability.test_elementLoggingLevel_decorators
-    # def test_elementLoggingLevel(self, tango_context):
-    #     """Test for elementLoggingLevel"""
-    #     # PROTECTED REGION ID(SKACapability.test_elementLoggingLevel) ENABLED START #
-    #     assert tango_context.device.elementLoggingLevel == 0
-    #     # PROTECTED REGION END #    //  SKACapability.test_elementLoggingLevel
-    #
-    # # PROTECTED REGION ID(SKACapability.test_storageLoggingLevel_decorators) ENABLED START #
-    # # PROTECTED REGION END #    //  SKACapability.test_storageLoggingLevel_decorators
-    # def test_storageLoggingLevel(self, tango_context):
-    #     """Test for storageLoggingLevel"""
-    #     # PROTECTED REGION ID(SKACapability.test_storageLoggingLevel) ENABLED START #
-    #     assert tango_context.device.storageLoggingLevel == 0
-    #     # PROTECTED REGION END #    //  SKACapability.test_storageLoggingLevel
-    #
-    # # PROTECTED REGION ID(SKACapability.test_healthState_decorators) ENABLED START #
-    # # PROTECTED REGION END #    //  SKACapability.test_healthState_decorators
-    # def test_healthState(self, tango_context):
-    #     """Test for healthState"""
-    #     # PROTECTED REGION ID(SKACapability.test_healthState) ENABLED START #
-    #     assert tango_context.device.healthState == 0
-    #     # PROTECTED REGION END #    //  SKACapability.test_healthState
-    #
-    # # PROTECTED REGION ID(SKACapability.test_adminMode_decorators) ENABLED START #
-    # # PROTECTED REGION END #    //  SKACapability.test_adminMode_decorators
-    # def test_adminMode(self, tango_context):
-    #     """Test for adminMode"""
-    #     # PROTECTED REGION ID(SKACapability.test_adminMode) ENABLED START #
-    #     assert tango_context.device.adminMode == 0
-    #     # PROTECTED REGION END #    //  SKACapability.test_adminMode
-    #
-    # # PROTECTED REGION ID(SKACapability.test_controlMode_decorators) ENABLED START #
-    # # PROTECTED REGION END #    //  SKACapability.test_controlMode_decorators
-    # def test_controlMode(self, tango_context):
-    #     """Test for controlMode"""
-    #     # PROTECTED REGION ID(SKACapability.test_controlMode) ENABLED START #
-    #     assert tango_context.device.controlMode == 0
-    #     # PROTECTED REGION END #    //  SKACapability.test_controlMode
-    #
-    # # PROTECTED REGION ID(SKACapability.test_simulationMode_decorators) ENABLED START #
-    # # PROTECTED REGION END #    //  SKACapability.test_simulationMode_decorators
-    # def test_simulationMode(self, tango_context):
-    #     """Test for simulationMode"""
-    #     # PROTECTED REGION ID(SKACapability.test_simulationMode) ENABLED START #
-    #     assert tango_context.device.simulationMode == False
-    #     # PROTECTED REGION END #    //  SKACapability.test_simulationMode
-    #
-    # # PROTECTED REGION ID(SKACapability.test_testMode_decorators) ENABLED START #
-    # # PROTECTED REGION END #    //  SKACapability.test_testMode_decorators
-    # def test_testMode(self, tango_context):
-    #     """Test for testMode"""
-    #     # PROTECTED REGION ID(SKACapability.test_testMode) ENABLED START #
-    #     assert tango_context.device.testMode == ''
-    #     # PROTECTED REGION END #    //  SKACapability.test_testMode
-=======
-    # PROTECTED REGION ID(SKACapability.test_centralLoggingLevel_decorators) ENABLED START #
-    # PROTECTED REGION END #    //  SKACapability.test_centralLoggingLevel_decorators
-    def test_centralLoggingLevel(self, tango_context):
-        """Test for centralLoggingLevel"""
-        # PROTECTED REGION ID(SKACapability.test_centralLoggingLevel) ENABLED START #
-        assert tango_context.device.centralLoggingLevel == 0
-        # PROTECTED REGION END #    //  SKACapability.test_centralLoggingLevel
-
-    # PROTECTED REGION ID(SKACapability.test_elementLoggingLevel_decorators) ENABLED START #
-    # PROTECTED REGION END #    //  SKACapability.test_elementLoggingLevel_decorators
-    def test_elementLoggingLevel(self, tango_context):
-        """Test for elementLoggingLevel"""
-        # PROTECTED REGION ID(SKACapability.test_elementLoggingLevel) ENABLED START #
-        assert tango_context.device.elementLoggingLevel == 0
-        # PROTECTED REGION END #    //  SKACapability.test_elementLoggingLevel
-
-    # PROTECTED REGION ID(SKACapability.test_storageLoggingLevel_decorators) ENABLED START #
-    # PROTECTED REGION END #    //  SKACapability.test_storageLoggingLevel_decorators
-    def test_storageLoggingLevel(self, tango_context):
-        """Test for storageLoggingLevel"""
-        # PROTECTED REGION ID(SKACapability.test_storageLoggingLevel) ENABLED START #
-        assert tango_context.device.storageLoggingLevel == 0
-        # PROTECTED REGION END #    //  SKACapability.test_storageLoggingLevel
-
-    # PROTECTED REGION ID(SKACapability.test_healthState_decorators) ENABLED START #
-    # PROTECTED REGION END #    //  SKACapability.test_healthState_decorators
-    def test_healthState(self, tango_context):
-        """Test for healthState"""
-        # PROTECTED REGION ID(SKACapability.test_healthState) ENABLED START #
-        assert tango_context.device.healthState == 0
-        # PROTECTED REGION END #    //  SKACapability.test_healthState
-
-    # PROTECTED REGION ID(SKACapability.test_adminMode_decorators) ENABLED START #
-    # PROTECTED REGION END #    //  SKACapability.test_adminMode_decorators
-    def test_adminMode(self, tango_context):
-        """Test for adminMode"""
-        # PROTECTED REGION ID(SKACapability.test_adminMode) ENABLED START #
-        assert tango_context.device.adminMode == 0
-        # PROTECTED REGION END #    //  SKACapability.test_adminMode
-
-    # PROTECTED REGION ID(SKACapability.test_controlMode_decorators) ENABLED START #
-    # PROTECTED REGION END #    //  SKACapability.test_controlMode_decorators
-    def test_controlMode(self, tango_context):
-        """Test for controlMode"""
-        # PROTECTED REGION ID(SKACapability.test_controlMode) ENABLED START #
-        assert tango_context.device.controlMode == 0
-        # PROTECTED REGION END #    //  SKACapability.test_controlMode
-
-    # PROTECTED REGION ID(SKACapability.test_simulationMode_decorators) ENABLED START #
-    # PROTECTED REGION END #    //  SKACapability.test_simulationMode_decorators
-    def test_simulationMode(self, tango_context):
-        """Test for simulationMode"""
-        # PROTECTED REGION ID(SKACapability.test_simulationMode) ENABLED START #
-        assert tango_context.device.simulationMode is False
-        # PROTECTED REGION END #    //  SKACapability.test_simulationMode
-
-    # PROTECTED REGION ID(SKACapability.test_testMode_decorators) ENABLED START #
-    # PROTECTED REGION END #    //  SKACapability.test_testMode_decorators
-    def test_testMode(self, tango_context):
-        """Test for testMode"""
-        # PROTECTED REGION ID(SKACapability.test_testMode) ENABLED START #
-        assert tango_context.device.testMode == ''
-        # PROTECTED REGION END #    //  SKACapability.test_testMode
->>>>>>> f76fd2e7
-
     # PROTECTED REGION ID(SKACapability.test_configuredInstances_decorators) ENABLED START #
     # PROTECTED REGION END #    //  SKACapability.test_configuredInstances_decorators
     def test_configuredInstances(self, tango_context):
