# -*- coding: utf-8 -*-
#
# This file is part of the SKALogger project
#
#
#
""" SKALogger

A generic base device for Logging for SKA. It enables to view on-line logs through the TANGO Logging Services
and to store logs using Python logging. It configures the log levels of remote logging for selected devices.
"""
<<<<<<< HEAD
# tango imports
import tango
from tango import DebugIt, DeviceProxy, DevFailed
from tango.server import run, DeviceMeta, command

# Additional import
=======
>>>>>>> dc50b476
# PROTECTED REGION ID(SKALogger.additionnal_import) ENABLED START #
# Standard imports
import os
import sys
import logging
from logging.handlers import SysLogHandler
from future.utils import with_metaclass

# Tango imports
import tango

from tango import DebugIt, DeviceProxy
from tango.server import run, DeviceMeta, command

# SKA specific imports
from skabase import release
file_path = os.path.dirname(os.path.abspath(__file__))
basedevice_path = os.path.abspath(os.path.join(file_path, os.pardir)) + "/SKABaseDevice"
sys.path.insert(0, basedevice_path)
from SKABaseDevice import SKABaseDevice
<<<<<<< HEAD
# PROTECTED REGION END #    //  SKALogger.additionnal_import
=======

logger_dict = {}
logging.basicConfig()
logger = logging.getLogger("SKALogger")
logger.setLevel(logging.DEBUG)
# syslog = SysLogHandler(address='/var/run/rsyslog/dev/log', facility='syslog')
syslog = SysLogHandler(address='/dev/log', facility='syslog')
formatter = logging.Formatter('%(name)s: %(levelname)s %(module)s %(message)r')
syslog.setFormatter(formatter)
logger.addHandler(syslog)
# PROTECTED REGION END #    //  SKALogger.additionnal_imports
>>>>>>> dc50b476

__all__ = ["SKALogger", "main"]


class SKALogger(with_metaclass(DeviceMeta, SKABaseDevice)):
    """
    A generic base device for Logging for SKA.
    """
    # PROTECTED REGION ID(SKALogger.class_variable) ENABLED START #
    # PROTECTED REGION END #    //  SKALogger.class_variable

    # -----------------
    # Device Properties
    # -----------------

    # ----------
    # Attributes
    # ----------

    # ---------------
    # General methods
    # ---------------

    def init_device(self):
        SKABaseDevice.init_device(self)
        # PROTECTED REGION ID(SKALogger.init_device) ENABLED START #
        self._build_state = '{}, {}, {}'.format(release.name, release.version,
                                                release.description)
        self._version_id = release.version
        self._storage_logging_level = int(tango.LogLevel.LOG_DEBUG)
        self._element_logging_level = int(tango.LogLevel.LOG_DEBUG)
        self._central_logging_level = int(tango.LogLevel.LOG_DEBUG)
        # PROTECTED REGION END #    //  SKALogger.init_device

    def write_storageLoggingLevel(self, value):
        # PROTECTED REGION ID(SKALogger.write_storageLoggingLevel) ENABLED START #
        self._storage_logging_level = value
        # PROTECTED REGION END #    //  SKALogger.write_storageLoggingLevel

    def always_executed_hook(self):
        # PROTECTED REGION ID(SKALogger.always_executed_hook) ENABLED START #
        pass
        # PROTECTED REGION END #    //  SKALogger.always_executed_hook

    def delete_device(self):
        # PROTECTED REGION ID(SKALogger.delete_device) ENABLED START #
        pass
        # PROTECTED REGION END #    //  SKALogger.delete_device

    # ------------------
    # Attributes methods
    # ------------------

    # --------
    # Commands
    # --------

    @command(dtype_in=('str',), doc_in="Details of timestamp, logging level, source device and message.",
             dtype_out='str', doc_out="Returns the logging message.")
    @DebugIt()
    def Log(self, argin):
        # PROTECTED REGION ID(SKALogger.Log) ENABLED START #
        """
        A method of LogConsumer Interface, to enable log messages appear in Tango log viewer.

        :parameter: argin: DevVarStringArray
            Consists a list of strings. The individual items in the list are as follows:

            argin[0] : the timestamp in millisecond since epoch (01.01.1970)

            argin[1] : the log level

            argin[2] : the log source (i.e. device name)

            argin[3] : the log message

            argin[4] : the log NDC (contextual info) - Not used but reserved

            argin[5] : the thread identifier (i.e. the thread from which the log request comes from)

        :returns: DevString.
            Returns the log message when successful. Empty string if fail.
        """
        log_level = argin[1]
        log_source = argin[2]
        log_message = argin[3]
        tango_log_level = {"FATAL": int(tango.LogLevel.LOG_FATAL),
                           "ERROR": int(tango.LogLevel.LOG_ERROR),
                           "WARN": int(tango.LogLevel.LOG_WARN),
                           "INFO": int(tango.LogLevel.LOG_INFO),
                           "DEBUG": int(tango.LogLevel.LOG_DEBUG)}
        level_number = tango_log_level[log_level]

        # Check source devices Central and Element logging levellogging
        try:
            device = DeviceProxy(log_source)
        except DevFailed:
            self.error_stream("%s : Failed to create device proxy.", __name__)
            return ""

        device_log_level = -1
        if self.SkaLevel == 1:
            device_log_level = device.centralLoggingLevel
        elif self.SkaLevel == 2:
            device_log_level = device.elementLoggingLevel

        if log_level == "FATAL" and level_number <= device_log_level:
            self.fatal_stream("%s : %s", log_source, log_message)
        elif log_level == "ERROR" and level_number <= device_log_level:
            self.error_stream("%s : %s", log_source, log_message)
        elif log_level == "WARN" and level_number <= device_log_level:
            self.warn_stream("%s : %s", log_source, log_message)
        elif log_level == "INFO" and level_number <= device_log_level:
            self.info_stream("%s : %s", log_source, log_message)
        elif log_level == "DEBUG" and level_number <= device_log_level:
            self.debug_stream("%s : %s", log_source, log_message)

        return str(log_message)

        # TODO Add dictionary for log sources
        # logger = logger_dict.get(logSource)
        # if not logger:
            # logger = logging.getLogger(logSource)
            # logger.setLevel(logging.INFO)
            # # Add the log message handler to the logger
            # syslog = SysLogHandler(address='/dev/log')
            # logger.addHandler(syslog)
            # logger.debug('this is debug')
            # logger.critical('this is critical')
            #logger_dict[logSource] = logger
        # This should log at the specified level
        #logger.info("{}]\t{}".format(timestamp, logMessage))

        # PROTECTED REGION END #    //  SKALogger.Log

    @command(dtype_in='DevVarLongStringArray', doc_in="Central logging level for selected devices",)
    @DebugIt()
    def SetCentralLoggingLevel(self, argin):
        # PROTECTED REGION ID(SKALogger.SetCentralLoggingLevel) ENABLED START #
        """
        Sets Central logging level of the source device.

        :parameter: argin: DevVarLogStringArray
            Array consisting of

            argin[0]: DevLong. Desired logging level

            argin[1]: DevString. Desired tango device

        :returns: None.
        """
        central_logging_level = argin[0][:]
        #To convert the type of log level from numpy.ndarray to list. Needs to fix in PyTango.
        central_logging_level = central_logging_level.tolist()
        central_logging_device = argin[1][:]
        i = 0
        while i < len(central_logging_level[:]):
            self.info_stream("Central Logging level : %s, Device : %s",
                             central_logging_level[i],
                             central_logging_level[i])
            dev_proxy = DeviceProxy(central_logging_device[i])
            dev_proxy.centralLoggingLevel = central_logging_level[i]
            i += 1
        # PROTECTED REGION END #    //  SKALogger.SetCentralLoggingLevel

    @command(dtype_in='DevVarLongStringArray', doc_in="Element logging level for selected devices",)
    @DebugIt()
    def SetElementLoggingLevel(self, argin):
        # PROTECTED REGION ID(SKALogger.SetElementLoggingLevel) ENABLED START #
        """
        Set Element logging level of source device.

        :parameter: argin: DevVarLogStringArray
            Array consisting of

            argin[0]: DevLong. Desired logging level

            argin[1]: DevString. Desired tango device

        :returns: None.
        """
        element_logging_level = argin[0][:]
        #To convert the type of log level from numpy.ndarray to list. Needs to fix in PyTango.
        element_logging_level = element_logging_level.tolist()
        element_logging_device = argin[1][:]
        i = 0
        while i < len(element_logging_level[:]):
            self.info_stream("Element Logging level : %s, Device : %s",
                             element_logging_level[i],
                             element_logging_device[i])
            dev_proxy = DeviceProxy(element_logging_device[i])
            dev_proxy.elementLoggingLevel = element_logging_level[i]
            i += 1
        # PROTECTED REGION END #    //  SKALogger.SetElementLoggingLevel

    @command(dtype_in='DevVarLongStringArray', doc_in="Storage logging level for selected devices",)
    @DebugIt()
    def SetStorageLoggingLevel(self, argin):
        # PROTECTED REGION ID(SKALogger.SetStorageLoggingLevel) ENABLED START #
        """
        Sets Storage logging level of source device.

        :parameter: argin: DevVarLogStringArray
            Array consisting of

            argin[0]: DevLong. Desired logging level
            
            argin[1]: DevString. Desired tango device

        :returns: None.
        """
        storage_logging_level = argin[0][:]
        #To convert the type of log level from numpy.ndarray to list. Needs to fix in PyTango.
        storage_logging_level = storage_logging_level.tolist()
        storage_logging_device = argin[1][:]
        i = 0
        while i < len(storage_logging_level[:]):
            self.info_stream("Storage logging level : %s, Device : %s",
                             storage_logging_level[i],
                             storage_logging_device[i])
            dev_proxy = DeviceProxy(storage_logging_device[i])
            dev_proxy.storageLoggingLevel = storage_logging_level[i]
            i += 1
        # PROTECTED REGION END #    //  SKALogger.SetStorageLoggingLevel

# ----------
# Run server
# ----------


def main(args=None, **kwargs):
    # PROTECTED REGION ID(SKALogger.main) ENABLED START #
    """
    Main entry point of the module.
    """
    return run((SKALogger,), args=args, **kwargs)
    # PROTECTED REGION END #    //  SKALogger.main

if __name__ == '__main__':
    main()<|MERGE_RESOLUTION|>--- conflicted
+++ resolved
@@ -9,27 +9,16 @@
 A generic base device for Logging for SKA. It enables to view on-line logs through the TANGO Logging Services
 and to store logs using Python logging. It configures the log levels of remote logging for selected devices.
 """
-<<<<<<< HEAD
-# tango imports
-import tango
-from tango import DebugIt, DeviceProxy, DevFailed
-from tango.server import run, DeviceMeta, command
-
-# Additional import
-=======
->>>>>>> dc50b476
 # PROTECTED REGION ID(SKALogger.additionnal_import) ENABLED START #
 # Standard imports
 import os
 import sys
-import logging
-from logging.handlers import SysLogHandler
 from future.utils import with_metaclass
 
 # Tango imports
 import tango
 
-from tango import DebugIt, DeviceProxy
+from tango import DebugIt, DeviceProxy, DevFailed
 from tango.server import run, DeviceMeta, command
 
 # SKA specific imports
@@ -38,21 +27,7 @@
 basedevice_path = os.path.abspath(os.path.join(file_path, os.pardir)) + "/SKABaseDevice"
 sys.path.insert(0, basedevice_path)
 from SKABaseDevice import SKABaseDevice
-<<<<<<< HEAD
 # PROTECTED REGION END #    //  SKALogger.additionnal_import
-=======
-
-logger_dict = {}
-logging.basicConfig()
-logger = logging.getLogger("SKALogger")
-logger.setLevel(logging.DEBUG)
-# syslog = SysLogHandler(address='/var/run/rsyslog/dev/log', facility='syslog')
-syslog = SysLogHandler(address='/dev/log', facility='syslog')
-formatter = logging.Formatter('%(name)s: %(levelname)s %(module)s %(message)r')
-syslog.setFormatter(formatter)
-logger.addHandler(syslog)
-# PROTECTED REGION END #    //  SKALogger.additionnal_imports
->>>>>>> dc50b476
 
 __all__ = ["SKALogger", "main"]
 
