--- conflicted
+++ resolved
@@ -58,13 +58,8 @@
   tags:
     - docker-executor
   script:
-<<<<<<< HEAD
-    - apt-get update
-    - apt-get install -y python3-pip
-=======
     - apt-get -y update
     - apt install -y python3-pip
->>>>>>> dc50b476
     - echo $(ls -d ./dist/*.whl | grep $CI_COMMIT_SHORT_SHA)
     - pip3 install -U $(ls -d ./dist/*.whl | grep $CI_COMMIT_SHORT_SHA)
     - make test
