---

###########################################
## PRINT STUFF
###########################################

- name: Print software_root directory
  debug: msg="rootdir = {{software_root}}"

###########################################
## Apt-get update and upgrade
###########################################

- name: update apt packages
  apt: >
    update_cache=yes
    cache_valid_time=3600

#################################
# Install deb packages
#################################

- name: Install deb requirements packages
  apt: name={{item}} force=yes state=latest
  with_items:
    - aptitude
    - libffi-dev
    - build-essential
    - git-core
    - language-pack-en-base
    - libatk1.0-dev
    - libcairo2-dev
    - libevent-dev
    - libfontconfig1-dev
    - libfreetype6-dev
    - libpng12-dev
    - libpq-dev
    - python-cairo-dev
    - python-dev
    - libboost-python-dev
    - gfortran
    - screen
    - zlib1g-dev
    - tzdata
    - ntpdate
    - liblapack-dev
    - libf2c2-dev
    - libatlas-base-dev
    - libssl0.9.8
    - man-db
    - manpages
    - ftp
    - gawk
    - telnet
    - tcpdump
<<<<<<< HEAD
    - xauth
=======
    - lsof
>>>>>>> 3cad02f6
  tags:
    - debs
    - deploy-tangobox-debs

#################################
# Install mysql
#################################

- name: Check if MySQL is already installed.
  stat: path="/etc/init.d/mysql"
  register: mysql_installed
  tags:
    - mysql
    - deploy-tangobox-mysql
    - deploy-tangobox-mysql-installed

- name: Update apt cache if MySQL is not yet installed.
  apt: update_cache=yes cache_valid_time=3600
  when: mysql_installed.stat.exists == false
  tags:
    - mysql
    - deploy-tangobox-mysql
    - deploy-tangobox-mysql-installed

- name: Install mysql packages
  apt: name={{item}} state=installed
  #ignore_errors: yes
  when: mysql_installed.stat.exists == false
  with_items:
    - software-properties-common
    - mysql-client-core-5.6
    - mysql-server-5.6
    - mysql-client-5.6
  tags:
    - mysql
    - deploy-tangobox-mysql

#################################
# Install core tango debs
#################################

- apt_key:
    id: 5AD0CC81421C3A8B
    keyserver: keyserver.ubuntu.com
  tags:
    - tango-core
    - deploy-tangobox-tango-core

- apt_repository:
    repo: deb http://ppa.launchpad.net/lmc-cam-ska/tango/ubuntu trusty main
    state: present
    update_cache: yes
  tags:
    - tango-core
    - deploy-tangobox-tango-core

- name: Install tango core packages
  apt:
    name={{item}} force=yes state=latest
  with_items:
    - tango-db
    - tango-common
    - tango-starter
    - tango-test
    - tango-accesscontrol
    - liblog4tango5v5
    - libtango9
    - libtango-doc
    - libtango-dev
    - liblog4tango-dev
    - liblog4tango-doc
  tags:
    - tango-core
    - deploy-tangobox-tango-core

###############################################
# Install tango java tools like pogo and jive
###############################################

- name: Check if libtango-java is already installed
  command: dpkg-query -W libtango-java
  register: libtango_java_installed
  failed_when: libtango_java_installed.rc > 1
  changed_when: libtango_java_installed.rc == 1
  tags:
    - tango-java
    - deploy-box-tango-java

- name: Install libtango-java if not already installed
  apt:
    deb: https://people.debian.org/~picca/libtango-java_9.2.5a-1_all.deb
  when: libtango_java_installed.rc == 1
  tags:
    - tango-java
    - deploy-tangobox-tango-java

#################################
# Download and copy Pogo 9.6.0
#################################


- name: Download Pogo 9.6.0
  get_url:
     url=https://bintray.com/tango-controls/maven/download_file?file_path=org%2Ftango%2Ftools%2Fpogo%2Fgui%2FPogo%2F9.6.0%2FPogo-9.6.0.jar
     dest=/usr/share/java/
  tags:
    - tango-java
    - deploy-tangobox-tango-java
    - deploy-tangobox-tango-java-pogo

- name: Create symlink /user/share/java/org.tango.pogo.jar to Pogo 9.6.0
  file: src=/usr/share/java/Pogo-9.6.0.jar  dest=/usr/share/java/org.tango.pogo.jar state=link
  tags:
    - tango-java
    - deploy-tangobox-tango-java
    - deploy-tangobox-tango-java-pogo


#################################
# Pip install tango packages
#################################

- name: Pip install tango packages
  pip: name={{item}}
  with_items:
    - numpy
    - ipython<6.0
    - fandango
    - PyTango
    - pytest
    - mock
  tags:
    - pip
    - deploy-tangobox-pip

#################################
# Pip install itango separately
#################################

- name: Install itango and tango-admin pip packages - no-deps
  # Use no-deps as it was trying to install IPython > 6.0
  # which is not compatible with Python 2.6/2.7
  pip: name={{ item }} extra_args="-U --no-deps"
  with_items:
    - tango-admin
    - six>=1.9.0  # itango requirement
    - itango
  tags:
    - itango
    - deploy-tangobox-itango


#################################
# Start Tango DB
#################################

- name: ensure that tangodb is running
  service: name=tango-db state=started
  tags:
    - deploy-tangobox-start-tango

...<|MERGE_RESOLUTION|>--- conflicted
+++ resolved
@@ -53,11 +53,8 @@
     - gawk
     - telnet
     - tcpdump
-<<<<<<< HEAD
     - xauth
-=======
     - lsof
->>>>>>> 3cad02f6
   tags:
     - debs
     - deploy-tangobox-debs
