---
# THIS IS SPECIFIC FOR REFELT - JUST TO GET A REFELT REGISTERED
# GENERALISATION OF CONFIG AND FOR OTHER ELEMENTS IS TBD

###########################################
##     PRINT STUFF
###########################################

- name: Print software_root directory
  debug: msg="rootdir = {{software_root}}"


###########################################
##     Register in TANGO db
###########################################

#---
#- hosts: your_host
#  vars:
#    jsonVar: "{{ lookup('file', 'var.json') | from_json }}"
#  tasks:
#    - name: test loop
#      with_dict: "{{ jsonVar['queue'] }}"
#      shell: |
#        if echo "blue" | grep -q "{{ item.value.color }}" ; then
#            echo "success"
#        fi

- block:
  - name: Register RefElt servers, classes, devices
    register_element:
      elt_config_file:"{{ refelt_config_dir }}/ {{ refelt_db_json }}"
    register: writable_result
  tags:
    - register-elt-in-tangodb
  - name: Register the Element's device properties.
    register_device_properties:
      elt_config_file:"{{ refelt_config_dir }}/ {{ refelt_device_properties_json }}"
    register: writable_result
  tags:
    -register-elt-in-tangodb

###########################################
###     Register in ASTOR
############################################
- block:
<<<<<<< HEAD
  - name: Register the Element in Astor and start with Starter.
    start_element:
      elt_config_file:"{{ refelt_config_dir }}/ {{ refelt_starter_json }}"
    register: writable_result
=======
  - name: Set StartDsPath
    set_starter_ds_path:
      facility_name="refelt"
      facility_config="TBD"
      starter_path="/usr/local/bin/"
    register: the_result
  tags:
    - register-refelt-in-astor
    - register-refelt-in-astor-ds-path

- block:
  - name: Register refelt servers in Astor
    register_refelt:
      action="in_astor"
      facility_name="refelt"
      facility_config="TBD"
    register: the_result
>>>>>>> d90a4d0b
  tags:
    - register-elt-in-astor
...<|MERGE_RESOLUTION|>--- conflicted
+++ resolved
@@ -28,28 +28,31 @@
 
 - block:
   - name: Register RefElt servers, classes, devices
+    register_refelt:
+      action="in_tangodb"
+      facility_name="refelt"
+      facility_config="TBD"
+      #config="{{ refelt_config_dir }}"
+    register: writable_result
+  tags:
+    - register-refelt-in-tangodb
+
+- block:
+  - name: Register RefElt servers, classes, devices
     register_element:
-      elt_config_file:"{{ refelt_config_dir }}/ {{ refelt_db_json }}"
+        elt_config_file: /home/kat/git/levpro/ansible/roles/register_refelt/config_files/refelt_config_db.json
+    register: writable_result
+  - name: Register the Element's device properties
+    register_device_properties:
+      elt_config_file: /home/kat/git/levpro/ansible/roles/register_refelt/config_files/refelt_device_properties.json
     register: writable_result
   tags:
     - register-elt-in-tangodb
-  - name: Register the Element's device properties.
-    register_device_properties:
-      elt_config_file:"{{ refelt_config_dir }}/ {{ refelt_device_properties_json }}"
-    register: writable_result
-  tags:
-    -register-elt-in-tangodb
 
 ###########################################
 ###     Register in ASTOR
 ############################################
 - block:
-<<<<<<< HEAD
-  - name: Register the Element in Astor and start with Starter.
-    start_element:
-      elt_config_file:"{{ refelt_config_dir }}/ {{ refelt_starter_json }}"
-    register: writable_result
-=======
   - name: Set StartDsPath
     set_starter_ds_path:
       facility_name="refelt"
@@ -67,7 +70,12 @@
       facility_name="refelt"
       facility_config="TBD"
     register: the_result
->>>>>>> d90a4d0b
+
+- block:
+  - name: Register the Element in Astor and start with Starter.
+    start_element:
+      elt_config_file: /home/kat/git/levpro/ansible/roles/register_refelt/config_files/refelt_config_starter.json
+    register: writable_result
   tags:
     - register-elt-in-astor
 ...