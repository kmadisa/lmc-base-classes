<?xml version="1.0" encoding="ASCII"?>
<pogoDsl:PogoSystem xmi:version="2.0" xmlns:xmi="http://www.omg.org/XMI" xmlns:xsi="http://www.w3.org/2001/XMLSchema-instance" xmlns:pogoDsl="http://www.esrf.fr/tango/pogo/PogoDsl">
  <classes name="SKASubarray" pogoRevision="9.6">
    <description description="SubArray handling device" title="SKASubarray" sourcePath="/home/osboxes/lmc-base-classes/pogo" language="PythonHL" filestogenerate="XMI   file" license="none" copyright="" hasMandatoryProperty="false" hasConcreteProperty="true" hasAbstractCommand="false" hasAbstractAttribute="false">
      <inheritances classname="Device_Impl" sourcePath=""/>
      <inheritances classname="SKAObsDevice" sourcePath="./"/>
      <identification contact="at ska.ac.za - cam" author="cam" emailDomain="ska.ac.za" classFamily="SkaBase" siteSpecific="" platform="All Platforms" bus="Not Applicable" manufacturer="none" reference=""/>
    </description>
    <deviceProperties name="CapabilityTypes" description="List of Capability types e.g. capCorr, capPss,&#xA;capPstBf, capVlbi, this will be used to dynamically&#xA;define groups for subarray.">
      <type xsi:type="pogoDsl:StringVectorType"/>
      <status abstract="false" inherited="false" concrete="true" concreteHere="true"/>
    </deviceProperties>
    <deviceProperties name="LoggingLevelDefault" description="Default logging level at device startup.&#xA;(0=OFF, 1=FATAL, 2=ERROR, 3=WARNING, 4=INFO, 5=DEBUG)">
      <type xsi:type="pogoDsl:UShortType"/>
      <status abstract="false" inherited="true" concrete="true"/>
      <DefaultPropValue>4</DefaultPropValue>
    </deviceProperties>
    <deviceProperties name="LoggingTargetsDefault" description="Default logging targets at device startup.&#xA;Each item has the format:  target_type::target_name.&#xA;To log to stdout, use 'console::cout'.&#xA;To log to syslog, use 'syslog::&lt;address>',&#xA;  where &lt;address> is a file path,&#xA;  for example 'syslog::/var/run/rsyslog/dev/log'.&#xA;To log to a file, use 'file::&lt;path>',&#xA;  where &lt;path> is a file path,&#xA;  for example 'file::/tmp/my_dev.log'.">
      <type xsi:type="pogoDsl:StringVectorType"/>
      <status abstract="false" inherited="true" concrete="true"/>
    </deviceProperties>
    <deviceProperties name="GroupDefinitions" description="Each string in the list is a JSON serialised dict defining the ``group_name``,&#xA;``devices`` and ``subgroups`` in the group.  A TANGO Group object is created&#xA;for each item in the list, according to the hierarchy defined.  This provides&#xA;easy access to the managed devices in bulk, or individually.&#xA;&#xA;The general format of the list is as follows, with optional ``devices`` and&#xA;``subgroups`` keys:&#xA;    [ {``group_name``: ``&lt;name>``,&#xA;       ``devices``: [``&lt;dev name>``, ...]},&#xA;      {``group_name``: ``&lt;name>``,&#xA;       ``devices``: [``&lt;dev name>``, ``&lt;dev name>``, ...],&#xA;       ``subgroups`` : [{&lt;nested group>},&#xA;                              {&lt;nested group>}, ...]},&#xA;      ...&#xA;      ]&#xA;&#xA;For example, a hierarchy of racks, servers and switches:&#xA;    [ {``group_name``: ``servers``,&#xA;       ``devices``: [``elt/server/1``, ``elt/server/2``,&#xA;                       ``elt/server/3``, ``elt/server/4``]},&#xA;      {``group_name``: ``switches``,&#xA;       ``devices``: [``elt/switch/A``, ``elt/switch/B``]},&#xA;      {``group_name``: ``pdus``,&#xA;       ``devices``: [``elt/pdu/rackA``, ``elt/pdu/rackB``]},&#xA;      {``group_name``: ``racks``,&#xA;      ``subgroups``: [&#xA;            {``group_name``: ``rackA``,&#xA;             ``devices``: [``elt/server/1``, ``elt/server/2``,&#xA;                               ``elt/switch/A``, ``elt/pdu/rackA``]},&#xA;            {``group_name``: ``rackB``,&#xA;             ``devices``: [``elt/server/3``, ``elt/server/4``,&#xA;                              ``elt/switch/B``, ``elt/pdu/rackB``],&#xA;             ``subgroups``: []}&#xA;       ]} ]">
      <type xsi:type="pogoDsl:StringVectorType"/>
      <status abstract="false" inherited="true" concrete="true"/>
    </deviceProperties>
    <deviceProperties name="SkaLevel" description="Indication of importance of the device in the SKA hierarchy &#xA;to support drill-down navigation: 1..6, with 1 highest.&#xA;Default is 4, making provision for &#xA;EltMaster, EltAlarms, EltTelState = 1&#xA;SubEltMaster = 2&#xA;Subarray, Capability = 2/3&#xA;Others = 4 (or 5 or 6)">
      <type xsi:type="pogoDsl:ShortType"/>
      <status abstract="false" inherited="true" concrete="true"/>
      <DefaultPropValue>4</DefaultPropValue>
    </deviceProperties>
    <deviceProperties name="SubID" description="Unique identifier of the subarray device.">
      <type xsi:type="pogoDsl:StringType"/>
      <status abstract="false" inherited="false" concrete="true" concreteHere="true"/>
    </deviceProperties>
    <commands name="Abort" description="Change obsState to ABORTED." execMethod="abort" displayLevel="OPERATOR" polledPeriod="0" isDynamic="false">
      <argin description="">
        <type xsi:type="pogoDsl:VoidType"/>
      </argin>
      <argout description="">
        <type xsi:type="pogoDsl:VoidType"/>
      </argout>
      <status abstract="false" inherited="false" concrete="true" concreteHere="true"/>
    </commands>
    <commands name="ConfigureCapability" description="Configures number of instances for each capability. If the capability exists, &#xA;it increments the configured instances by the number of instances requested, &#xA;otherwise an exception will be raised.&#xA;Note: The two lists arguments must be of equal length or an exception will be raised." execMethod="configure_capability" displayLevel="OPERATOR" polledPeriod="0" isDynamic="false">
      <argin description="[Number of instances to add][Capability types]">
        <type xsi:type="pogoDsl:LongStringArrayType"/>
      </argin>
      <argout description="">
        <type xsi:type="pogoDsl:VoidType"/>
      </argout>
      <status abstract="false" inherited="false" concrete="true" concreteHere="true"/>
    </commands>
    <commands name="DeconfigureAllCapabilities" description="Deconfigure all instances of the given Capability type. If the capability type does not exist an exception will be raised, &#xA;otherwise it sets the configured instances for that capability type to zero." execMethod="deconfigure_all_capabilities" displayLevel="OPERATOR" polledPeriod="0" isDynamic="false">
      <argin description="Capability type">
        <type xsi:type="pogoDsl:StringType"/>
      </argin>
      <argout description="">
        <type xsi:type="pogoDsl:VoidType"/>
      </argout>
      <status abstract="false" inherited="false" concrete="true" concreteHere="true"/>
    </commands>
    <commands name="DeconfigureCapability" description="Deconfigures a given number of instances for each capability. If the capability exists, &#xA;it decrements the configured instances by the number of instances requested,&#xA;otherwise an exceptioin will be raised.&#xA;Note: The two lists arguments must be of equal length or an exception will be raised" execMethod="deconfigure_capability" displayLevel="OPERATOR" polledPeriod="0" isDynamic="false">
      <argin description="[Number of instances to remove][Capability types]">
        <type xsi:type="pogoDsl:LongStringArrayType"/>
      </argin>
      <argout description="">
        <type xsi:type="pogoDsl:VoidType"/>
      </argout>
      <status abstract="false" inherited="false" concrete="true" concreteHere="true"/>
    </commands>
    <commands name="GetVersionInfo" description="Array of version strings of all entities modelled by this device. &#xA;(One level down only)&#xA;Each string in the array lists the version info for one entity&#xA;managed by this device. &#xA;The first entry is version info for this TANGO Device itself.&#xA;The entities may be TANGO devices, or hardware LRUs or &#xA;anything else this devices manages/models.&#xA;The intention with this command is that it can provide more &#xA;detailed information than can be captured in the versionId &#xA;and buildState attributes, if necessary.&#xA;In the minimal case the GetVersionInfo will contain only the &#xA;versionId and buildState attributes of the next lower level&#xA;entities." execMethod="get_version_info" displayLevel="OPERATOR" polledPeriod="0">
      <argin description="">
        <type xsi:type="pogoDsl:VoidType"/>
      </argin>
      <argout description="[ name: EltTelState">
        <type xsi:type="pogoDsl:StringArrayType"/>
      </argout>
      <status abstract="false" inherited="true" concrete="true"/>
    </commands>
    <commands name="Status" description="This command gets the device status (stored in its device_status data member) and returns it to the caller." execMethod="dev_status" displayLevel="OPERATOR" polledPeriod="0">
      <argin description="none">
        <type xsi:type="pogoDsl:VoidType"/>
      </argin>
      <argout description="Device status">
        <type xsi:type="pogoDsl:ConstStringType"/>
      </argout>
      <status abstract="true" inherited="true" concrete="true"/>
    </commands>
    <commands name="State" description="This command gets the device state (stored in its device_state data member) and returns it to the caller." execMethod="dev_state" displayLevel="OPERATOR" polledPeriod="0">
      <argin description="none">
        <type xsi:type="pogoDsl:VoidType"/>
      </argin>
      <argout description="Device state">
        <type xsi:type="pogoDsl:StateType"/>
      </argout>
      <status abstract="true" inherited="true" concrete="true"/>
    </commands>
    <commands name="AssignResources" description="" execMethod="assign_resources" displayLevel="OPERATOR" polledPeriod="0" isDynamic="false">
      <argin description="List of Resources to add to subarray.">
        <type xsi:type="pogoDsl:StringArrayType"/>
      </argin>
      <argout description="A list of Resources added to the subarray.">
        <type xsi:type="pogoDsl:StringArrayType"/>
      </argout>
      <status abstract="false" inherited="false" concrete="true" concreteHere="true"/>
    </commands>
    <commands name="EndSB" description="Change obsState to IDLE." execMethod="end_sb" displayLevel="OPERATOR" polledPeriod="0" isDynamic="false">
      <argin description="">
        <type xsi:type="pogoDsl:VoidType"/>
      </argin>
      <argout description="">
        <type xsi:type="pogoDsl:VoidType"/>
      </argout>
      <status abstract="false" inherited="false" concrete="true" concreteHere="true"/>
    </commands>
    <commands name="EndScan" description="Terminate scan." execMethod="end_scan" displayLevel="OPERATOR" polledPeriod="0" isDynamic="false">
      <argin description="">
        <type xsi:type="pogoDsl:VoidType"/>
      </argin>
      <argout description="">
        <type xsi:type="pogoDsl:VoidType"/>
      </argout>
      <status abstract="false" inherited="false" concrete="true" concreteHere="true"/>
    </commands>
<<<<<<< HEAD
    <commands name="ObsState" description="Set the observation state" execMethod="obs_state" displayLevel="OPERATOR" polledPeriod="0">
      <argin description="">
        <type xsi:type="pogoDsl:VoidType"/>
      </argin>
      <argout description="Observation state">
        <type xsi:type="pogoDsl:ConstStringType"/>
      </argout>
      <status abstract="true" inherited="true" concrete="true" concreteHere="false"/>
=======
    <commands name="Pause" description="Pause scan." execMethod="pause" displayLevel="OPERATOR" polledPeriod="0" isDynamic="false">
      <argin description="">
        <type xsi:type="pogoDsl:VoidType"/>
      </argin>
      <argout description="">
        <type xsi:type="pogoDsl:VoidType"/>
      </argout>
      <status abstract="false" inherited="false" concrete="true" concreteHere="true"/>
>>>>>>> 424094b0
    </commands>
    <commands name="ReleaseAllResources" description="Remove all resources to tear down to an empty subarray." execMethod="release_all_resources" displayLevel="OPERATOR" polledPeriod="0" isDynamic="false">
      <argin description="">
        <type xsi:type="pogoDsl:VoidType"/>
      </argin>
      <argout description="List of resources removed from the subarray.">
        <type xsi:type="pogoDsl:StringArrayType"/>
      </argout>
      <status abstract="false" inherited="false" concrete="true" concreteHere="true"/>
    </commands>
    <commands name="ReleaseResources" description="Delta removal of assigned resources." execMethod="release_resources" displayLevel="OPERATOR" polledPeriod="0" isDynamic="false">
      <argin description="List of resources to remove from the subarray.">
        <type xsi:type="pogoDsl:StringArrayType"/>
      </argin>
      <argout description="List of resources removed from the subarray.">
        <type xsi:type="pogoDsl:StringArrayType"/>
      </argout>
      <status abstract="false" inherited="false" concrete="true" concreteHere="true"/>
    </commands>
    <commands name="Reset" description="Reset device to its default state" execMethod="reset" displayLevel="OPERATOR" polledPeriod="0">
      <argin description="">
        <type xsi:type="pogoDsl:VoidType"/>
      </argin>
      <argout description="">
        <type xsi:type="pogoDsl:VoidType"/>
      </argout>
      <status abstract="false" inherited="true" concrete="true" concreteHere="false"/>
    </commands>
    <commands name="Scan" description="Starts the scan." execMethod="scan" displayLevel="OPERATOR" polledPeriod="0" isDynamic="false">
      <argin description="">
        <type xsi:type="pogoDsl:StringArrayType"/>
      </argin>
      <argout description="">
        <type xsi:type="pogoDsl:VoidType"/>
      </argout>
      <status abstract="false" inherited="false" concrete="true" concreteHere="true"/>
    </commands>
    <attributes name="activationTime" attType="Scalar" rwType="READ" displayLevel="OPERATOR" polledPeriod="1000" maxX="" maxY="" allocReadMember="true" isDynamic="false">
      <dataType xsi:type="pogoDsl:DoubleType"/>
      <changeEvent fire="false" libCheckCriteria="false"/>
      <archiveEvent fire="false" libCheckCriteria="false"/>
      <dataReadyEvent fire="false" libCheckCriteria="true"/>
      <status abstract="false" inherited="false" concrete="true" concreteHere="true"/>
      <properties description="Time of activation in seconds since Unix epoch." label="" unit="s" standardUnit="s" displayUnit="s" format="" maxValue="" minValue="" maxAlarm="" minAlarm="" maxWarning="" minWarning="" deltaTime="" deltaValue=""/>
    </attributes>
    <attributes name="adminMode" attType="Scalar" rwType="READ_WRITE" displayLevel="OPERATOR" polledPeriod="0" maxX="" maxY="" memorized="true" allocReadMember="true">
      <dataType xsi:type="pogoDsl:EnumType"/>
      <status abstract="false" inherited="true" concrete="true"/>
      <properties description="The admin mode reported for this device. It may interpret the current device condition &#xA;and condition of all managed devices to set this. Most possibly an aggregate attribute." label="" unit="" standardUnit="" displayUnit="" format="" maxValue="" minValue="" maxAlarm="" minAlarm="" maxWarning="" minWarning="" deltaTime="" deltaValue=""/>
    </attributes>
    <attributes name="buildState" attType="Scalar" rwType="READ" displayLevel="OPERATOR" polledPeriod="60000" maxX="" maxY="" allocReadMember="true">
      <dataType xsi:type="pogoDsl:StringType"/>
      <status abstract="false" inherited="true" concrete="true"/>
      <properties description="Build state of this device" label="" unit="" standardUnit="" displayUnit="" format="" maxValue="" minValue="" maxAlarm="" minAlarm="" maxWarning="" minWarning="" deltaTime="" deltaValue=""/>
    </attributes>
    <attributes name="configurationDelayExpected" attType="Scalar" rwType="READ" displayLevel="OPERATOR" polledPeriod="0" maxX="" maxY="" allocReadMember="true">
      <dataType xsi:type="pogoDsl:UShortType"/>
      <status abstract="false" inherited="true" concrete="true"/>
      <properties description="Configuration delay expected in seconds" label="" unit="seconds" standardUnit="" displayUnit="" format="" maxValue="" minValue="" maxAlarm="" minAlarm="" maxWarning="" minWarning="" deltaTime="" deltaValue=""/>
    </attributes>
    <attributes name="configurationProgress" attType="Scalar" rwType="READ" displayLevel="OPERATOR" polledPeriod="0" maxX="" maxY="" allocReadMember="true">
      <dataType xsi:type="pogoDsl:UShortType"/>
      <status abstract="false" inherited="true" concrete="true"/>
      <properties description="Percentage configuration progress" label="" unit="%" standardUnit="" displayUnit="" format="" maxValue="100" minValue="0" maxAlarm="" minAlarm="" maxWarning="" minWarning="" deltaTime="" deltaValue=""/>
    </attributes>
    <attributes name="controlMode" attType="Scalar" rwType="READ_WRITE" displayLevel="OPERATOR" polledPeriod="0" maxX="" maxY="" memorized="true" allocReadMember="true">
      <dataType xsi:type="pogoDsl:EnumType"/>
      <status abstract="false" inherited="true" concrete="true"/>
      <properties description="The control mode of the device. REMOTE, LOCAL&#xA;TANGO Device accepts only from a &#x2018;local&#x2019; client and ignores commands and queries received from TM&#xA;or any other &#x2018;remote&#x2019; clients. The Local clients has to release LOCAL control before REMOTE clients&#xA;can take control again." label="" unit="" standardUnit="" displayUnit="" format="" maxValue="" minValue="" maxAlarm="" minAlarm="" maxWarning="" minWarning="" deltaTime="" deltaValue=""/>
    </attributes>
    <attributes name="healthState" attType="Scalar" rwType="READ" displayLevel="OPERATOR" polledPeriod="0" maxX="" maxY="" allocReadMember="true">
      <dataType xsi:type="pogoDsl:EnumType"/>
      <status abstract="false" inherited="true" concrete="true"/>
      <properties description="The health state reported for this device. It interprets the current device condition &#xA;and condition of all managed devices to set this. Most possibly an aggregate attribute." label="" unit="" standardUnit="" displayUnit="" format="" maxValue="" minValue="" maxAlarm="" minAlarm="" maxWarning="" minWarning="" deltaTime="" deltaValue=""/>
    </attributes>
    <attributes name="loggingLevel" attType="Scalar" rwType="READ_WRITE" displayLevel="OPERATOR" polledPeriod="1000" maxX="" maxY="" allocReadMember="true">
      <dataType xsi:type="pogoDsl:EnumType"/>
      <changeEvent fire="false" libCheckCriteria="false"/>
      <archiveEvent fire="false" libCheckCriteria="false"/>
      <status abstract="false" inherited="true" concrete="true"/>
      <properties description="Current logging level for this device - initialises to LoggingLevelDefault on startup" label="" unit="" standardUnit="" displayUnit="" format="" maxValue="" minValue="" maxAlarm="" minAlarm="" maxWarning="" minWarning="" deltaTime="" deltaValue=""/>
    </attributes>
    <attributes name="obsMode" attType="Scalar" rwType="READ" displayLevel="OPERATOR" polledPeriod="0" maxX="" maxY="" allocReadMember="true">
      <dataType xsi:type="pogoDsl:EnumType"/>
      <status abstract="false" inherited="true" concrete="true"/>
      <properties description="Observing Mode" label="" unit="" standardUnit="" displayUnit="" format="" maxValue="" minValue="" maxAlarm="" minAlarm="" maxWarning="" minWarning="" deltaTime="" deltaValue=""/>
    </attributes>
    <attributes name="obsState" attType="Scalar" rwType="READ" displayLevel="OPERATOR" polledPeriod="0" maxX="" maxY="" allocReadMember="true">
      <dataType xsi:type="pogoDsl:EnumType"/>
      <status abstract="false" inherited="true" concrete="true"/>
      <properties description="Observing State" label="" unit="" standardUnit="" displayUnit="" format="" maxValue="" minValue="" maxAlarm="" minAlarm="" maxWarning="" minWarning="" deltaTime="" deltaValue=""/>
    </attributes>
    <attributes name="simulationMode" attType="Scalar" rwType="READ_WRITE" displayLevel="OPERATOR" polledPeriod="0" maxX="" maxY="" memorized="true" allocReadMember="true">
      <dataType xsi:type="pogoDsl:EnumType"/>
      <status abstract="false" inherited="true" concrete="true"/>
      <properties description="Reports the simulation mode of the device. Some devices may implement both modes,&#xA;while others will have simulators that set simulationMode to True while the real&#xA;devices always set simulationMode to False." label="" unit="" standardUnit="" displayUnit="" format="" maxValue="" minValue="" maxAlarm="" minAlarm="" maxWarning="" minWarning="" deltaTime="" deltaValue=""/>
    </attributes>
    <attributes name="testMode" attType="Scalar" rwType="READ_WRITE" displayLevel="OPERATOR" polledPeriod="0" maxX="" maxY="" memorized="true" allocReadMember="true">
      <dataType xsi:type="pogoDsl:EnumType"/>
      <status abstract="false" inherited="true" concrete="true"/>
      <properties description="The test mode of the device. &#xA;Either no test mode (empty string) or an indication of the test mode." label="" unit="" standardUnit="" displayUnit="" format="" maxValue="" minValue="" maxAlarm="" minAlarm="" maxWarning="" minWarning="" deltaTime="" deltaValue=""/>
    </attributes>
    <attributes name="versionId" attType="Scalar" rwType="READ" displayLevel="OPERATOR" polledPeriod="60000" maxX="" maxY="" allocReadMember="true">
      <dataType xsi:type="pogoDsl:StringType"/>
      <status abstract="false" inherited="true" concrete="true"/>
      <properties description="Build state of this device" label="" unit="" standardUnit="" displayUnit="" format="" maxValue="" minValue="" maxAlarm="" minAlarm="" maxWarning="" minWarning="" deltaTime="" deltaValue=""/>
    </attributes>
    <attributes name="assignedResources" attType="Spectrum" rwType="READ" displayLevel="OPERATOR" polledPeriod="1000" maxX="100" maxY="" allocReadMember="true" isDynamic="false">
      <dataType xsi:type="pogoDsl:StringType"/>
      <changeEvent fire="false" libCheckCriteria="false"/>
      <archiveEvent fire="false" libCheckCriteria="false"/>
      <dataReadyEvent fire="false" libCheckCriteria="true"/>
      <status abstract="false" inherited="false" concrete="true" concreteHere="true"/>
      <properties description="The list of resources assigned to the subarray." label="" unit="" standardUnit="" displayUnit="" format="" maxValue="" minValue="" maxAlarm="" minAlarm="" maxWarning="" minWarning="" deltaTime="" deltaValue=""/>
    </attributes>
    <attributes name="configuredCapabilities" attType="Spectrum" rwType="READ" displayLevel="OPERATOR" polledPeriod="1000" maxX="10" maxY="" allocReadMember="true" isDynamic="false">
      <dataType xsi:type="pogoDsl:StringType"/>
      <changeEvent fire="false" libCheckCriteria="false"/>
      <archiveEvent fire="false" libCheckCriteria="false"/>
      <dataReadyEvent fire="false" libCheckCriteria="true"/>
      <status abstract="false" inherited="false" concrete="true" concreteHere="true"/>
      <properties description="A list of capability types with no. of instances in use on this subarray; e.g.&#xA;Correlators:512, PssBeams:4, PstBeams:4, VlbiBeams:0." label="" unit="" standardUnit="" displayUnit="" format="" maxValue="" minValue="" maxAlarm="" minAlarm="" maxWarning="" minWarning="" deltaTime="" deltaValue=""/>
    </attributes>
    <attributes name="loggingTargets" attType="Spectrum" rwType="READ_WRITE" displayLevel="OPERATOR" polledPeriod="0" maxX="3" maxY="" allocReadMember="true">
      <dataType xsi:type="pogoDsl:StringType"/>
      <changeEvent fire="false" libCheckCriteria="false"/>
      <archiveEvent fire="false" libCheckCriteria="false"/>
      <status abstract="false" inherited="true" concrete="true"/>
      <properties description="Logging targets for this device, excluding ska_logging defaults - &#xA;initialises to LoggingTargetsDefault on startup" label="" unit="" standardUnit="" displayUnit="" format="" maxValue="" minValue="" maxAlarm="" minAlarm="" maxWarning="" minWarning="" deltaTime="" deltaValue=""/>
    </attributes>
    <states name="ON" description="This state could have been called OK or OPERATIONAL. It means that the device is in its operational state. (E.g. the power supply is giving its nominal current, th motor is ON and ready to move, the instrument is operating). This state is modified by the Attribute alarm checking of the DeviceImpl:dev_state method. i.e. if the State is ON and one attribute has its quality factor to ATTR_WARNING or ATTR_ALARM, then the State is modified to ALARM.">
      <status abstract="false" inherited="true" concrete="true"/>
    </states>
    <states name="OFF" description="The device is in normal condition but is not active. E.g. the power supply main circuit breaker is open; the RF transmitter has no power etc...">
      <status abstract="false" inherited="true" concrete="true"/>
    </states>
    <states name="FAULT" description="The device has a major failure that prevents it to work. For instance, A power supply has stopped due to over temperature A motor cannot move because it has fault conditions. Usually we cannot get out from this state without an intervention on the hardware or a reset command.">
      <status abstract="false" inherited="true" concrete="true"/>
    </states>
    <states name="INIT" description="This state is reserved to the starting phase of the device server. It means that the software is not fully operational and that the user must wait">
      <status abstract="false" inherited="true" concrete="true"/>
    </states>
    <states name="ALARM" description="ALARM - The device is operating but&#xA;at least one of the attributes is out of range. It can be linked to alarm conditions set by attribute properties or a specific case. (E.g. temperature alarm on a stepper motor, end switch pressed on a stepper motor, up water level in a tank, etc....). In alarm, usually the device does its job, but the operator has to perform an action to avoid a bigger problem that may switch the state to FAULT.">
      <status abstract="false" inherited="true" concrete="true"/>
    </states>
    <states name="UNKNOWN" description="The device cannot retrieve its state. It is the case when there is a communication problem to the hardware (network cut, broken cable etc...) It could also represent an incoherent situation">
      <status abstract="false" inherited="true" concrete="true"/>
    </states>
    <states name="STANDBY" description="Equates to LOW-POWER mode. This is the initial transition from INIT if the device supports a low-power mode. The device is not fully active but is ready to operate.">
      <status abstract="false" inherited="true" concrete="true"/>
    </states>
    <states name="DISABLE" description="The device cannot be switched ON for an external reason. E.g. the power supply has its door open, the safety conditions are not satisfactory to allow the device to operate.">
      <status abstract="false" inherited="true" concrete="true"/>
    </states>
    <preferences docHome="./doc_html" makefileHome="$(TANGO_HOME)"/>
    <overlodedPollPeriodObject name="adminMode" type="attribute" pollPeriod="0"/>
    <overlodedPollPeriodObject name="configurationDelayExpected" type="attribute" pollPeriod="0"/>
    <overlodedPollPeriodObject name="configurationProgress" type="attribute" pollPeriod="0"/>
    <overlodedPollPeriodObject name="controlMode" type="attribute" pollPeriod="0"/>
    <overlodedPollPeriodObject name="healthState" type="attribute" pollPeriod="0"/>
    <overlodedPollPeriodObject name="obsMode" type="attribute" pollPeriod="0"/>
    <overlodedPollPeriodObject name="obsState" type="attribute" pollPeriod="0"/>
    <overlodedPollPeriodObject name="simulationMode" type="attribute" pollPeriod="0"/>
    <overlodedPollPeriodObject name="testMode" type="attribute" pollPeriod="0"/>
  </classes>
</pogoDsl:PogoSystem><|MERGE_RESOLUTION|>--- conflicted
+++ resolved
@@ -121,26 +121,6 @@
         <type xsi:type="pogoDsl:VoidType"/>
       </argout>
       <status abstract="false" inherited="false" concrete="true" concreteHere="true"/>
-    </commands>
-<<<<<<< HEAD
-    <commands name="ObsState" description="Set the observation state" execMethod="obs_state" displayLevel="OPERATOR" polledPeriod="0">
-      <argin description="">
-        <type xsi:type="pogoDsl:VoidType"/>
-      </argin>
-      <argout description="Observation state">
-        <type xsi:type="pogoDsl:ConstStringType"/>
-      </argout>
-      <status abstract="true" inherited="true" concrete="true" concreteHere="false"/>
-=======
-    <commands name="Pause" description="Pause scan." execMethod="pause" displayLevel="OPERATOR" polledPeriod="0" isDynamic="false">
-      <argin description="">
-        <type xsi:type="pogoDsl:VoidType"/>
-      </argin>
-      <argout description="">
-        <type xsi:type="pogoDsl:VoidType"/>
-      </argout>
-      <status abstract="false" inherited="false" concrete="true" concreteHere="true"/>
->>>>>>> 424094b0
     </commands>
     <commands name="ReleaseAllResources" description="Remove all resources to tear down to an empty subarray." execMethod="release_all_resources" displayLevel="OPERATOR" polledPeriod="0" isDynamic="false">
       <argin description="">
