--- conflicted
+++ resolved
@@ -407,11 +407,7 @@
         """
         An abstract base class for SKASubarray's resourcing commands.
         """
-<<<<<<< HEAD
-        def __init__(self, target, state_model, logger=None):
-=======
         def __init__(self, target, state_model, action_hook, logger=None):
->>>>>>> 41626f0d
             """
             Constructor for _ResourcingCommand
 
@@ -424,27 +420,20 @@
                  with actions.
             :type state_model: SKABaseClassStateModel or a subclass of
                 same
-<<<<<<< HEAD
-=======
             :param action_hook: a hook for the command, used to build
                 actions that will be sent to the state model; for example,
                 if the hook is "scan", then success of the command will
                 result in action "scan_succeeded" being sent to the state
                 model.
             :type action_hook: string
->>>>>>> 41626f0d
             :param logger: the logger to be used by this Command. If not
                 provided, then a default module logger will be used.
             :type logger: a logger that implements the standard library
                 logger interface
             """
-<<<<<<< HEAD
-            super().init(self, target, state_model, start_action=True, logger)
-=======
             super().__init__(
                 target, state_model, action_hook, start_action=True, logger=logger
             )
->>>>>>> 41626f0d
 
         def succeeded(self):
             """
@@ -590,28 +579,8 @@
                 logger interface
             """
             super().__init__(
-<<<<<<< HEAD
-                target, state_model, "configure", start_action=True, logger
-            )
-
-        @staticmethod
-        def _validate_input_sizes(argin):
-            """
-            Check the validity of the input parameters passed to the
-            Configure command.
-
-            :param argin: A tuple of two lists representing [number of
-                instances][capability types]
-            :type argin: tango.DevVarLongStringArray
-            :raises ValueError: If the two lists are not equal in length.
-            """
-            capabilities_instances, capability_types = argin
-            if len(capabilities_instances) != len(capability_types):
-                raise ValueError("Argin value lists size mismatch.")
-=======
                 target, state_model, "configure", start_action=True, logger=logger
             )
->>>>>>> 41626f0d
 
         def do(self, argin):
             """
@@ -665,11 +634,7 @@
                 logger interface
             """
             super().__init__(
-<<<<<<< HEAD
-                target, state_model, "scan", start_action=True, logger
-=======
                 target, state_model, "scan", start_action=True, logger=logger
->>>>>>> 41626f0d
             )
 
         def do(self, argin):
@@ -788,11 +753,7 @@
                 logger interface
             """
             super().__init__(
-<<<<<<< HEAD
-                target, state_model, "abort", start_action=True, logger
-=======
                 target, state_model, "abort", start_action=True, logger=logger
->>>>>>> 41626f0d
             )
 
         def do(self):
@@ -831,11 +792,7 @@
                 logger interface
             """
             super().__init__(
-<<<<<<< HEAD
-                target, state_model, "obs_reset", start_action=True, logger
-=======
                 target, state_model, "obs_reset", start_action=True, logger=logger
->>>>>>> 41626f0d
             )
 
         def do(self):
@@ -882,11 +839,7 @@
                 logger interface
             """
             super().__init__(
-<<<<<<< HEAD
-                target, state_model, "restart", start_action=True, logger
-=======
                 target, state_model, "restart", start_action=True, logger=logger
->>>>>>> 41626f0d
             )
 
         def do(self):
