# -*- coding: utf-8 -*-
#
# This file is part of the SKABaseDevice project
#
#
#

"""
This module implements a generic base model and device for SKA. It
exposes the generic attributes, properties and commands of an SKA
device.
"""
# PROTECTED REGION ID(SKABaseDevice.additionnal_import) ENABLED START #
# Standard imports
import enum
import logging
import logging.handlers
import socket
import sys
import threading
import warnings

from urllib.parse import urlparse
from urllib.request import url2pathname

# Tango imports
from tango import AttrWriteType, DebugIt, DevState
from tango.server import run, Device, attribute, command, device_property

# SKA specific imports
import ska.logging as ska_logging
from ska.base import release
from ska.base.commands import (
    ActionCommand, BaseCommand, ReturnCode
)
from ska.base.control_model import (
    AdminMode, ControlMode, SimulationMode, TestMode, HealthState,
    LoggingLevel, DeviceStateModel
)

from ska.base.utils import get_groups_from_json
from ska.base.faults import (GroupDefinitionsError,
                             LoggingTargetError,
                             LoggingLevelError)

LOG_FILE_SIZE = 1024 * 1024  # Log file size 1MB.


class _Log4TangoLoggingLevel(enum.IntEnum):
    """Python enumerated type for TANGO log4tango logging levels.

    This is different to tango.LogLevel, and is required if using
    a device's set_log_level() method.  It is not currently exported
    via PyTango, so we hard code it here in the interim.

    Source:
       https://github.com/tango-controls/cppTango/blob/
       4feffd7c8e24b51c9597a40b9ef9982dd6e99cdf/log4tango/include/log4tango/Level.hh#L86-L93
    """
    OFF = 100
    FATAL = 200
    ERROR = 300
    WARN = 400
    INFO = 500
    DEBUG = 600


_PYTHON_TO_TANGO_LOGGING_LEVEL = {
    logging.CRITICAL: _Log4TangoLoggingLevel.FATAL,
    logging.ERROR: _Log4TangoLoggingLevel.ERROR,
    logging.WARNING: _Log4TangoLoggingLevel.WARN,
    logging.INFO: _Log4TangoLoggingLevel.INFO,
    logging.DEBUG: _Log4TangoLoggingLevel.DEBUG,
}

_LMC_TO_TANGO_LOGGING_LEVEL = {
    LoggingLevel.OFF: _Log4TangoLoggingLevel.OFF,
    LoggingLevel.FATAL: _Log4TangoLoggingLevel.FATAL,
    LoggingLevel.ERROR: _Log4TangoLoggingLevel.ERROR,
    LoggingLevel.WARNING: _Log4TangoLoggingLevel.WARN,
    LoggingLevel.INFO: _Log4TangoLoggingLevel.INFO,
    LoggingLevel.DEBUG: _Log4TangoLoggingLevel.DEBUG,
}

_LMC_TO_PYTHON_LOGGING_LEVEL = {
    LoggingLevel.OFF: logging.CRITICAL,  # there is no "off"
    LoggingLevel.FATAL: logging.CRITICAL,
    LoggingLevel.ERROR: logging.ERROR,
    LoggingLevel.WARNING: logging.WARNING,
    LoggingLevel.INFO: logging.INFO,
    LoggingLevel.DEBUG: logging.DEBUG,
}


class TangoLoggingServiceHandler(logging.Handler):
    """Handler that emit logs via Tango device's logger to TLS."""

    def __init__(self, tango_logger):
        super().__init__()
        self.tango_logger = tango_logger

    def emit(self, record):
        try:
            msg = self.format(record)
            tango_level = _PYTHON_TO_TANGO_LOGGING_LEVEL[record.levelno]
            self.acquire()
            try:
                self.tango_logger.log(tango_level, msg)
            finally:
                self.release()
        except Exception:
            self.handleError(record)

    def __repr__(self):
        python_level = logging.getLevelName(self.level)
        if self.tango_logger:
            tango_level = _Log4TangoLoggingLevel(self.tango_logger.get_level()).name
            name = self.tango_logger.get_name()
        else:
            tango_level = "UNKNOWN"
            name = "!No Tango logger!"
        return '<{} {} (Python {}, Tango {})>'.format(
            self.__class__.__name__, name, python_level, tango_level)


class LoggingUtils:
    """Utility functions to aid logger configuration.

    These functions are encapsulated in class to aid testing - it
    allows dependent functions to be mocked.
    """

    @staticmethod
    def sanitise_logging_targets(targets, device_name):
        """Validate and return logging targets '<type>::<name>' strings.

        :param target:
            List of candidate logging target strings, like '<type>[::<name>]'
            Empty and whitespace-only strings are ignored.  Can also be None.

        :param device_name:
            TANGO device name, like 'domain/family/member', used
            for the default file name

        :return: list of '<type>::<name>' strings, with default name, if applicable

        :raises: LoggingTargetError for invalid target string that cannot be corrected
        """
        default_target_names = {
            "console": "cout",
            "file": "{}.log".format(device_name.replace("/", "_")),
            "syslog": None,
            "tango": "logger",
        }

        valid_targets = []
        if targets:
            for target in targets:
                target = target.strip()
                if not target:
                    continue
                if "::" in target:
                    target_type, target_name = target.split("::", 1)
                else:
                    target_type = target
                    target_name = None
                if target_type not in default_target_names:
                    raise LoggingTargetError(
                        "Invalid target type: {} - options are {}".format(
                            target_type, list(default_target_names.keys())))
                if not target_name:
                    target_name = default_target_names[target_type]
                if not target_name:
                    raise LoggingTargetError(
                        "Target name required for type {}".format(target_type))
                valid_target = "{}::{}".format(target_type, target_name)
                valid_targets.append(valid_target)

        return valid_targets

    @staticmethod
    def get_syslog_address_and_socktype(url):
        """Parse syslog URL and extract address and socktype parameters for SysLogHandler.

        :param url:
            Universal resource locator string for syslog target.  Three types are supported:
            file path, remote UDP server, remote TCP server.
            - Output to a file:  'file://<path to file>'
              Example:  'file:///dev/log' will write to '/dev/log'
            - Output to remote server over UDP:  'udp://<hostname>:<port>'
              Example:  'udp://syslog.com:514' will send to host 'syslog.com' on UDP port 514
            - Output to remote server over TCP:  'tcp://<hostname>:<port>'
              Example:  'tcp://rsyslog.com:601' will send to host 'rsyslog.com' on TCP port 601
            For backwards compatibility, if the protocol prefix is missing, the type is
            interpreted as file.  This is deprecated.
            - Example:  '/dev/log' is equivalent to 'file:///dev/log'

        :return: (address, socktype)
            For file types:
            - address is the file path as as string
            - socktype is None
            For UDP and TCP:
            - address is tuple of (hostname, port), with hostname a string, and port an integer.
            - socktype is socket.SOCK_DGRAM for UDP, or socket.SOCK_STREAM for TCP.

        :raises: LoggingTargetError for invalid url string
        """
        address = None
        socktype = None
        parsed = urlparse(url)
        if parsed.scheme in ["file", ""]:
            address = url2pathname(parsed.netloc + parsed.path)
            socktype = None
            if not address:
                raise LoggingTargetError(
                    "Invalid syslog URL - empty file path from '{}'".format(url)
                )
            if parsed.scheme == "":
                warnings.warn(
                    "Specifying syslog URL without protocol is deprecated, "
                    "use 'file://{}' instead of '{}'".format(url, url),
                    DeprecationWarning,
                )
        elif parsed.scheme in ["udp", "tcp"]:
            if not parsed.hostname:
                raise LoggingTargetError(
                    "Invalid syslog URL - could not extract hostname from '{}'".format(url)
                )
            try:
                port = int(parsed.port)
            except (TypeError, ValueError):
                raise LoggingTargetError(
                    "Invalid syslog URL - could not extract integer port number from '{}'".format(
                        url
                    )
                )
            address = (parsed.hostname, port)
            socktype = socket.SOCK_DGRAM if parsed.scheme == "udp" else socket.SOCK_STREAM
        else:
            raise LoggingTargetError(
                "Invalid syslog URL - expected file, udp or tcp protocol scheme in '{}'".format(url)
            )
        return address, socktype

    @staticmethod
    def create_logging_handler(target, tango_logger=None):
        """Create a Python log handler based on the target type (console, file, syslog, tango)

        :param target:
            Logging target for logger, <type>::<name>

        :param tango_logger:
            Instance of tango.Logger, optional.  Only required if creating
            a target of type "tango".

        :return: StreamHandler, RotatingFileHandler, SysLogHandler, or TangoLoggingServiceHandler

        :raises: LoggingTargetError for invalid target string
        """
        if "::" in target:
            target_type, target_name = target.split("::", 1)
        else:
            raise LoggingTargetError(
                "Invalid target requested - missing '::' separator: {}".format(target))
        if target_type == "console":
            handler = logging.StreamHandler(sys.stdout)
        elif target_type == "file":
            log_file_name = target_name
            handler = logging.handlers.RotatingFileHandler(
                log_file_name, 'a', LOG_FILE_SIZE, 2, None, False)
        elif target_type == "syslog":
            address, socktype = LoggingUtils.get_syslog_address_and_socktype(target_name)
            handler = logging.handlers.SysLogHandler(
                address=address,
                facility=logging.handlers.SysLogHandler.LOG_SYSLOG,
                socktype=socktype)
        elif target_type == "tango":
            if tango_logger:
                handler = TangoLoggingServiceHandler(tango_logger)
            else:
                raise LoggingTargetError("Missing tango_logger instance for 'tango' target type")
        else:
            raise LoggingTargetError(
                "Invalid target type requested: '{}' in '{}'".format(target_type, target))
        formatter = ska_logging.get_default_formatter(tags=True)
        handler.setFormatter(formatter)
        handler.name = target
        return handler

    @staticmethod
    def update_logging_handlers(targets, logger):
        old_targets = [handler.name for handler in logger.handlers]
        added_targets = set(targets) - set(old_targets)
        removed_targets = set(old_targets) - set(targets)

        for handler in list(logger.handlers):
            if handler.name in removed_targets:
                logger.removeHandler(handler)
        for target in targets:
            if target in added_targets:
                handler = LoggingUtils.create_logging_handler(target, logger.tango_logger)
                logger.addHandler(handler)

        logger.info('Logging targets set to %s', targets)


# PROTECTED REGION END #    //  SKABaseDevice.additionnal_import


__all__ = ["SKABaseDevice", "SKABaseDeviceStateModel", "main"]


class SKABaseDeviceStateModel(DeviceStateModel):
    """
    Implements the state model for the SKABaseDevice
    """

    _base_transitions = {
        ('UNINITIALISED', 'init_started'): (
            "INIT (ENABLED)",
            lambda self: (
                self._set_admin_mode(AdminMode.MAINTENANCE),
                self._set_dev_state(DevState.INIT),
            )
        ),
        ('INIT (ENABLED)', 'init_succeeded'): (
            'OFF',
            lambda self: self._set_dev_state(DevState.OFF)
        ),
        ('INIT (ENABLED)', 'init_failed'): (
            'FAULT (ENABLED)',
            lambda self: self._set_dev_state(DevState.FAULT)
        ),
        ('INIT (ENABLED)', 'fatal_error'): (
            "FAULT (ENABLED)",
            lambda self: self._set_dev_state(DevState.FAULT)
        ),
        ('INIT (ENABLED)', 'to_notfitted'): (
            "INIT (DISABLED)",
            lambda self: self._set_admin_mode(AdminMode.NOT_FITTED)
        ),
        ('INIT (ENABLED)', 'to_offline'): (
            "INIT (DISABLED)",
            lambda self: self._set_admin_mode(AdminMode.OFFLINE)
        ),
        ('INIT (ENABLED)', 'to_maintenance'): (
            "INIT (ENABLED)",
            lambda self: self._set_admin_mode(AdminMode.MAINTENANCE)
        ),
        ('INIT (ENABLED)', 'to_online'): (
            "INIT (ENABLED)",
            lambda self: self._set_admin_mode(AdminMode.ONLINE)
        ),
        ('INIT (DISABLED)', 'init_succeeded'): (
            'DISABLED',
            lambda self: self._set_dev_state(DevState.DISABLE)
        ),
        ('INIT (DISABLED)', 'init_failed'): (
            'FAULT (DISABLED)',
            lambda self: self._set_dev_state(DevState.FAULT)
        ),
        ('INIT (DISABLED)', 'fatal_error'): (
            "FAULT (DISABLED)",
            lambda self: self._set_dev_state(DevState.FAULT)
        ),
        ('INIT (DISABLED)', 'to_notfitted'): (
            "INIT (DISABLED)",
            lambda self: self._set_admin_mode(AdminMode.NOT_FITTED)
        ),
        ('INIT (DISABLED)', 'to_offline'): (
            "INIT (DISABLED)",
            lambda self: self._set_admin_mode(AdminMode.OFFLINE)
        ),
        ('INIT (DISABLED)', 'to_maintenance'): (
            "INIT (ENABLED)",
            lambda self: self._set_admin_mode(AdminMode.MAINTENANCE)
        ),
        ('INIT (DISABLED)', 'to_online'): (
            "INIT (ENABLED)",
            lambda self: self._set_admin_mode(AdminMode.ONLINE)
        ),
        ('FAULT (DISABLED)', 'reset_succeeded'): (
            "DISABLED",
            lambda self: self._set_dev_state(DevState.DISABLE)
        ),
        ('FAULT (DISABLED)', 'reset_failed'): ("FAULT (DISABLED)", None),
        ('FAULT (DISABLED)', 'fatal_error'): ("FAULT (DISABLED)", None),
        ('FAULT (DISABLED)', 'to_notfitted'): (
            "FAULT (DISABLED)",
            lambda self: self._set_admin_mode(AdminMode.NOT_FITTED)
        ),
        ('FAULT (DISABLED)', 'to_offline'): (
            "FAULT (DISABLED)",
            lambda self: self._set_admin_mode(AdminMode.OFFLINE)
        ),
        ('FAULT (DISABLED)', 'to_maintenance'): (
            "FAULT (ENABLED)",
            lambda self: self._set_admin_mode(AdminMode.MAINTENANCE)
        ),
        ('FAULT (DISABLED)', 'to_online'): (
            "FAULT (ENABLED)",
            lambda self: self._set_admin_mode(AdminMode.ONLINE)
        ),
        ('FAULT (ENABLED)', 'reset_succeeded'): (
            "OFF",
            lambda self: self._set_dev_state(DevState.OFF)
        ),
        ('FAULT (ENABLED)', 'reset_failed'): ("FAULT (ENABLED)", None),
        ('FAULT (ENABLED)', 'fatal_error'): ("FAULT (ENABLED)", None),
        ('FAULT (ENABLED)', 'to_notfitted'): (
            "FAULT (DISABLED)",
            lambda self: self._set_admin_mode(AdminMode.NOT_FITTED)),
        ('FAULT (ENABLED)', 'to_offline'): (
            "FAULT (DISABLED)",
            lambda self: self._set_admin_mode(AdminMode.OFFLINE)),
        ('FAULT (ENABLED)', 'to_maintenance'): (
            "FAULT (ENABLED)",
            lambda self: self._set_admin_mode(AdminMode.MAINTENANCE)
        ),
        ('FAULT (ENABLED)', 'to_online'): (
            "FAULT (ENABLED)",
            lambda self: self._set_admin_mode(AdminMode.ONLINE)
        ),
        ('DISABLED', 'to_offline'): (
            "DISABLED",
            lambda self: self._set_admin_mode(AdminMode.OFFLINE)
        ),
        ('DISABLED', 'to_online'): (
            "OFF",
            lambda self: (
                self._set_admin_mode(AdminMode.ONLINE),
                self._set_dev_state(DevState.OFF)
            )
        ),
        ('DISABLED', 'to_maintenance'): (
            "OFF",
            lambda self: (
                self._set_admin_mode(AdminMode.MAINTENANCE),
                self._set_dev_state(DevState.OFF)
            )
        ),
        ('DISABLED', 'to_notfitted'): (
            "DISABLED",
            lambda self: self._set_admin_mode(AdminMode.NOT_FITTED)
        ),
        ('DISABLED', 'fatal_error'): (
            "FAULT (DISABLED)",
            lambda self: self._set_dev_state(DevState.FAULT)
        ),
        ('OFF', 'to_notfitted'): (
            "DISABLED",
            lambda self: (
                self._set_admin_mode(AdminMode.NOT_FITTED),
                self._set_dev_state(DevState.DISABLE)
            )
        ),
        ('OFF', 'to_offline'): (
            "DISABLED", lambda self: (
                self._set_admin_mode(AdminMode.OFFLINE),
                self._set_dev_state(DevState.DISABLE)
            )
        ),
        ('OFF', 'to_online'): (
            "OFF",
            lambda self: self._set_admin_mode(AdminMode.ONLINE)
        ),
        ('OFF', 'to_maintenance'): (
            "OFF",
            lambda self: self._set_admin_mode(AdminMode.MAINTENANCE)
        ),
        ('OFF', 'fatal_error'): (
            "FAULT (ENABLED)",
            lambda self: self._set_dev_state(DevState.FAULT)
        ),
    }

    def __init__(self, dev_state_callback=None):
        """
        Initialises the state model.

        :param dev_state_callback: A callback to be called when a
            transition implies a change to device state
        :type dev_state_callback: tango.DevState
        """
        super().__init__(self._base_transitions, "UNINITIALISED")

        self._admin_mode = None
        self._dev_state = None
        self._dev_state_callback = dev_state_callback

    @property
    def admin_mode(self):
        """
        Returns the admin_mode

        :returns: admin_mode of this state model
        :rtype: AdminMode
        """
        return self._admin_mode

    def _set_admin_mode(self, admin_mode):
        """
        Helper method: calls the admin_mode callback if one exists

        :param admin_mode: the new admin_mode value
        :type admin_mode: AdminMode
        """
        self._admin_mode = admin_mode

    @property
    def dev_state(self):
        """
        Returns the dev_state

        :returns: dev_state of this state model
        :rtype: tango.DevState
        """
        return self._dev_state

    def _set_dev_state(self, dev_state):
        """
        Helper method: sets this state models dev_state, and calls the
        dev_state callback if one exists

        :param dev_state: the new state value
        :type admin_mode: DevState
        """
        if self._dev_state != dev_state:
            self._dev_state = dev_state
            if self._dev_state_callback is not None:
                self._dev_state_callback(self._dev_state)


class SKABaseDevice(Device):
    """
    A generic base device for SKA.
    """
    class InitCommand(ActionCommand):
        """
        A class for the SKABaseDevice's init_device() "command".
        """
        def __init__(self, target, state_model, logger=None):
            """
            Create a new InitCommand

            :param target: the object that this command acts upon; for
                example, the SKASubarray device for which this class
                implements the command
            :type target: object
            :param state_model: the state model that this command uses
                 to check that it is allowed to run, and that it drives
                 with actions.
            :type state_model: SKABaseClassStateModel or a subclass of
                same
            :param logger: the logger to be used by this Command. If not
                provided, then a default module logger will be used.
            :type logger: a logger that implements the standard library
                logger interface
            """
            super().__init__(
<<<<<<< HEAD
                target, state_model, "init", start_action=True, logger
=======
                target, state_model, "init", start_action=True, logger=logger
>>>>>>> 41626f0d
            )

        def do(self):
            """
            Stateless hook for device initialisation.

            :return: A tuple containing a return code and a string
                message indicating status. The message is for
                information purpose only.
            :rtype: (ReturnCode, str)
            """
            device = self.target

            device._health_state = HealthState.OK
            device._control_mode = ControlMode.REMOTE
            device._simulation_mode = SimulationMode.FALSE
            device._test_mode = TestMode.NONE

            device._build_state = '{}, {}, {}'.format(release.name,
                                                      release.version,
                                                      release.description)
            device._version_id = release.version

            try:
                # create TANGO Groups dict, according to property
                self.logger.debug(
                    "Groups definitions: {}".format(
                        device.GroupDefinitions
                    )
                )
                device.groups = get_groups_from_json(
                    device.GroupDefinitions
                )
                self.logger.info(
                    "Groups loaded: {}".format(
                        sorted(device.groups.keys())
                    )
                )
            except GroupDefinitionsError:
                self.logger.debug(
                    "No Groups loaded for device: {}".format(
                        device.get_name()
                    )
                )

            message = "SKABaseDevice Init command completed OK"
            self.logger.info(message)
            return (ReturnCode.OK, message)

    _logging_config_lock = threading.Lock()
    _logging_configured = False

    def _init_logging(self):
        """
        This method initializes the logging mechanism, based on default
        properties.
        """

        class EnsureTagsFilter(logging.Filter):
            """Ensure all records have a "tags" field - empty string, if not provided."""
            def filter(self, record):
                if not hasattr(record, "tags"):
                    record.tags = ""
                return True

        # There may be multiple devices in a single device server - these will all be
        # starting at the same time, so use a lock to prevent race conditions, and
        # a flag to ensure the SKA standard logging configuration is only applied once.
        with SKABaseDevice._logging_config_lock:
            if not SKABaseDevice._logging_configured:
                ska_logging.configure_logging(tags_filter=EnsureTagsFilter)
                SKABaseDevice._logging_configured = True

        device_name = self.get_name()
        self.logger = logging.getLogger(device_name)
        # device may be reinitialised, so remove existing handlers and filters
        for handler in list(self.logger.handlers):
            self.logger.removeHandler(handler)
        for filt in list(self.logger.filters):
            self.logger.removeFilter(filt)

        # add a filter with this device's name
        device_name_tag = "tango-device:{}".format(device_name)

        class TangoDeviceTagsFilter(logging.Filter):
            def filter(self, record):
                record.tags = device_name_tag
                return True

        self.logger.addFilter(TangoDeviceTagsFilter())

        # before setting targets, give Python logger a reference to the log4tango logger
        # to support the TangoLoggingServiceHandler target option
        self.logger.tango_logger = self.get_logger()

        # initialise using defaults in device properties
        self._logging_level = None
        self.write_loggingLevel(self.LoggingLevelDefault)
        self.write_loggingTargets(self.LoggingTargetsDefault)
        self.logger.debug('Logger initialised')

        # monkey patch TANGO Logging Service streams so they go to the Python
        # logger instead
        self.debug_stream = self.logger.debug
        self.info_stream = self.logger.info
        self.warn_stream = self.logger.warning
        self.error_stream = self.logger.error
        self.fatal_stream = self.logger.critical

    # PROTECTED REGION END #    //  SKABaseDevice.class_variable

    # -----------------
    # Device Properties
    # -----------------

    SkaLevel = device_property(
        dtype='int16', default_value=4
    )

    GroupDefinitions = device_property(
        dtype=('str',),
    )

    LoggingLevelDefault = device_property(
        dtype='uint16', default_value=LoggingLevel.INFO
    )

    LoggingTargetsDefault = device_property(
        dtype='DevVarStringArray', default_value=["tango::logger"]
    )

    # ----------
    # Attributes
    # ----------

    buildState = attribute(
        dtype='str',
        doc="Build state of this device",
    )

    versionId = attribute(
        dtype='str',
        doc="Version Id of this device",
    )

    loggingLevel = attribute(
        dtype=LoggingLevel,
        access=AttrWriteType.READ_WRITE,
        doc="Current logging level for this device - "
            "initialises to LoggingLevelDefault on startup",
    )

    loggingTargets = attribute(
        dtype=('str',),
        access=AttrWriteType.READ_WRITE,
        max_dim_x=4,
        doc="Logging targets for this device, excluding ska_logging defaults"
            " - initialises to LoggingTargetsDefault on startup",
    )

    healthState = attribute(
        dtype=HealthState,
        doc="The health state reported for this device. "
            "It interprets the current device"
            " condition and condition of all managed devices to set this. "
            "Most possibly an aggregate attribute.",
    )

    adminMode = attribute(
        dtype=AdminMode,
        access=AttrWriteType.READ_WRITE,
        memorized=True,
        doc="The admin mode reported for this device. It may interpret the current "
            "device condition and condition of all managed devices to set this. "
            "Most possibly an aggregate attribute.",
    )

    controlMode = attribute(
        dtype=ControlMode,
        access=AttrWriteType.READ_WRITE,
        memorized=True,
        doc="The control mode of the device. REMOTE, LOCAL"
            "\nTANGO Device accepts only from a ‘local’ client and ignores commands and "
            "queries received from TM or any other ‘remote’ clients. The Local clients"
            " has to release LOCAL control before REMOTE clients can take control again.",
    )

    simulationMode = attribute(
        dtype=SimulationMode,
        access=AttrWriteType.READ_WRITE,
        memorized=True,
        doc="Reports the simulation mode of the device. \nSome devices may implement "
            "both modes, while others will have simulators that set simulationMode "
            "to True while the real devices always set simulationMode to False.",
    )

    testMode = attribute(
        dtype=TestMode,
        access=AttrWriteType.READ_WRITE,
        memorized=True,
        doc="The test mode of the device. \n"
            "Either no test mode or an "
            "indication of the test mode.",
    )

    # ---------------
    # General methods
    # ---------------

    def _update_state(self, state):
        """
        Helper method for changing state; passed to the state model as a
        callback

        :param state: the new state value
        :type state: DevState
        """
        if state != self.get_state():
            self.logger.info(
                f"Device state changed from {self.get_state()} to {state}"
            )
            self.set_state(state)
            self.set_status(f"The device is in {state} state.")

    def init_device(self):
        """
        Initializes the tango device after startup.

        Subclasses that have no need to override the default
        default implementation of state management may leave
        ``init_device()`` alone.  Override the ``do()`` method
        on the nested class ``InitCommand`` instead.

        :return: None
        """
        try:
            super().init_device()

            self._init_logging()
            self._init_state_model()

            self._init_command = self.InitCommand(
                self, self.state_model, self.logger
            )
            self._init_command()
            self._init_command_objects()
        except Exception as exc:
            self.set_state(DevState.FAULT)
            self.set_status("The device is in FAULT state - init_device failed.")
            if hasattr(self, "logger"):
                self.logger.exception("init_device() failed.")
            else:
                print(f"ERROR: init_device failed, and no logger: {exc}.")

    def _init_state_model(self):
        """
        Creates the state model for the device
        """
        self.state_model = SKABaseDeviceStateModel(
            dev_state_callback=self._update_state
        )

    def _init_command_objects(self):
        self._reset_command = self.ResetCommand(
            self, self.state_model, self.logger
        )
        self._get_version_info_command = self.GetVersionInfoCommand(
            self, self.state_model, self.logger
        )

    def always_executed_hook(self):
        # PROTECTED REGION ID(SKABaseDevice.always_executed_hook) ENABLED START #
        """
        Method that is always executed before any device command gets executed.

        :return: None
        """
        # PROTECTED REGION END #    //  SKABaseDevice.always_executed_hook

    def delete_device(self):
        # PROTECTED REGION ID(SKABaseDevice.delete_device) ENABLED START #
        """
        Method to cleanup when device is stopped.

        :return: None
        """
        # PROTECTED REGION END #    //  SKABaseDevice.delete_device

    # ------------------
    # Attributes methods
    # ------------------

    def read_buildState(self):
        # PROTECTED REGION ID(SKABaseDevice.buildState_read) ENABLED START #
        """
        Reads the Build State of the device.

        :return: None
        """
        return self._build_state
        # PROTECTED REGION END #    //  SKABaseDevice.buildState_read

    def read_versionId(self):
        # PROTECTED REGION ID(SKABaseDevice.versionId_read) ENABLED START #
        """
        Reads the Version Id of the device.

        :return: None
        """
        return self._version_id
        # PROTECTED REGION END #    //  SKABaseDevice.versionId_read

    def read_loggingLevel(self):
        # PROTECTED REGION ID(SKABaseDevice.loggingLevel_read) ENABLED START #
        """
        Reads logging level of the device.

        :return:  Logging level of the device.
        """
        return self._logging_level
        # PROTECTED REGION END #    //  SKABaseDevice.loggingLevel_read

    def write_loggingLevel(self, value):
        # PROTECTED REGION ID(SKABaseDevice.loggingLevel_write) ENABLED START #
        """
        Sets logging level for the device.  Both the Python logger and the
        Tango logger are updated.

        :param value: Logging level for logger

        :return: None.
        """
        try:
            lmc_logging_level = LoggingLevel(value)
        except ValueError:
            raise LoggingLevelError(
                "Invalid level - {} - must be one of {} ".format(
                    value, [v for v in LoggingLevel.__members__.values()]))

        self._logging_level = lmc_logging_level
        self.logger.setLevel(_LMC_TO_PYTHON_LOGGING_LEVEL[lmc_logging_level])
        self.logger.tango_logger.set_level(
            _LMC_TO_TANGO_LOGGING_LEVEL[lmc_logging_level]
        )
        self.logger.info('Logging level set to %s on Python and Tango loggers',
                         lmc_logging_level)
        # PROTECTED REGION END #    //  SKABaseDevice.loggingLevel_write

    def read_loggingTargets(self):
        # PROTECTED REGION ID(SKABaseDevice.loggingTargets_read) ENABLED START #
        """
        Reads the additional logging targets of the device.

        Note that this excludes the handlers provided by the ska_logging
        library defaults.

        :return:  Logging level of the device.
        """
        return [str(handler.name) for handler in self.logger.handlers]
        # PROTECTED REGION END #    //  SKABaseDevice.loggingTargets_read

    def write_loggingTargets(self, value):
        # PROTECTED REGION ID(SKABaseDevice.loggingTargets_write) ENABLED START #
        """
        Sets the additional logging targets for the device.

        Note that this excludes the handlers provided by the ska_logging
        library defaults.

        :param value: Logging targets for logger

        :return: None.
        """
        device_name = self.get_name()
        valid_targets = LoggingUtils.sanitise_logging_targets(value,
                                                              device_name)
        LoggingUtils.update_logging_handlers(valid_targets, self.logger)
        # PROTECTED REGION END #    //  SKABaseDevice.loggingTargets_write

    def read_healthState(self):
        # PROTECTED REGION ID(SKABaseDevice.healthState_read) ENABLED START #
        """
        Reads Health State of the device.

        :return: Health State of the device
        """
        return self._health_state
        # PROTECTED REGION END #    //  SKABaseDevice.healthState_read

    def read_adminMode(self):
        # PROTECTED REGION ID(SKABaseDevice.adminMode_read) ENABLED START #
        """
        Reads Admin Mode of the device.

        :return: Admin Mode of the device
        :rtype: AdminMode
        """
        return self.state_model.admin_mode
        # PROTECTED REGION END #    //  SKABaseDevice.adminMode_read

    def write_adminMode(self, value):
        # PROTECTED REGION ID(SKABaseDevice.adminMode_write) ENABLED START #
        """
        Sets Admin Mode of the device.

        :param value: Admin Mode of the device.
        :type value: AdminMode

        :return: None
        """
        if value == AdminMode.NOT_FITTED:
            self.state_model.perform_action("to_notfitted")
        elif value == AdminMode.OFFLINE:
            self.state_model.perform_action("to_offline")
        elif value == AdminMode.MAINTENANCE:
            self.state_model.perform_action("to_maintenance")
        elif value == AdminMode.ONLINE:
            self.state_model.perform_action("to_online")
        else:
            raise ValueError(f"Unknown adminMode {value}")
        # PROTECTED REGION END #    //  SKABaseDevice.adminMode_write

    def read_controlMode(self):
        # PROTECTED REGION ID(SKABaseDevice.controlMode_read) ENABLED START #
        """
        Reads Control Mode of the device.

        :return: Control Mode of the device
        """
        return self._control_mode
        # PROTECTED REGION END #    //  SKABaseDevice.controlMode_read

    def write_controlMode(self, value):
        # PROTECTED REGION ID(SKABaseDevice.controlMode_write) ENABLED START #
        """
        Sets Control Mode of the device.

        :param value: Control mode value

        :return: None
        """
        self._control_mode = value
        # PROTECTED REGION END #    //  SKABaseDevice.controlMode_write

    def read_simulationMode(self):
        # PROTECTED REGION ID(SKABaseDevice.simulationMode_read) ENABLED START #
        """
        Reads Simulation Mode of the device.

        :return: Simulation Mode of the device.
        """
        return self._simulation_mode
        # PROTECTED REGION END #    //  SKABaseDevice.simulationMode_read

    def write_simulationMode(self, value):
        # PROTECTED REGION ID(SKABaseDevice.simulationMode_write) ENABLED START #
        """
        Sets Simulation Mode of the device

        :param value: SimulationMode

        :return: None
        """
        self._simulation_mode = value
        # PROTECTED REGION END #    //  SKABaseDevice.simulationMode_write

    def read_testMode(self):
        # PROTECTED REGION ID(SKABaseDevice.testMode_read) ENABLED START #
        """
        Reads Test Mode of the device.

        :return: Test Mode of the device
        """
        return self._test_mode
        # PROTECTED REGION END #    //  SKABaseDevice.testMode_read

    def write_testMode(self, value):
        # PROTECTED REGION ID(SKABaseDevice.testMode_write) ENABLED START #
        """
        Sets Test Mode of the device.

        :param value: Test Mode

        :return: None
        """
        self._test_mode = value
        # PROTECTED REGION END #    //  SKABaseDevice.testMode_write

    # --------
    # Commands
    # --------

    class GetVersionInfoCommand(BaseCommand):
        """
        A class for the SKABaseDevice's Reset() command.
        """
        def do(self):
            """
            Stateless hook for device GetVersionInfo() command.

            :return: A tuple containing a return code and a string
                message indicating status. The message is for
                information purpose only.
            :rtype: (ReturnCode, str)
            """
            device = self.target
            return [f"{device.__class__.__name__}, {device.read_buildState()}"]

    @command(dtype_out=('str',), doc_out="Version strings",)
    @DebugIt()
    def GetVersionInfo(self):
        # PROTECTED REGION ID(SKABaseDevice.GetVersionInfo) ENABLED START #
        """
        Returns the version information of the device.

        :return: Version details of the device.
        """
        return self._get_version_info_command()
        # PROTECTED REGION END #    //  SKABaseDevice.GetVersionInfo

    class ResetCommand(ActionCommand):
        """
        A class for the SKABaseDevice's Reset() command.
        """
        def __init__(self, target, state_model, logger=None):
            """
            Create a new ResetCommand

            :param target: the object that this command acts upon; for
                example, the SKASubarray device for which this class
                implements the command
            :type target: object
            :param state_model: the state model that this command uses
                 to check that it is allowed to run, and that it drives
                 with actions.
            :type state_model: SKABaseClassStateModel or a subclass of
                same
            :param logger: the logger to be used by this Command. If not
                provided, then a default module logger will be used.
            :type logger: a logger that implements the standard library
                logger interface
            """
            super().__init__(target, state_model, "reset", logger=logger)

        def do(self):
            """
            Stateless hook for device reset.

            :return: A tuple containing a return code and a string
                message indicating status. The message is for
                information purpose only.
            :rtype: (ReturnCode, str)
            """
            device = self.target
            device._health_state = HealthState.OK
            device._control_mode = ControlMode.REMOTE
            device._simulation_mode = SimulationMode.FALSE
            device._test_mode = TestMode.NONE

            message = "Reset command completed OK"
            self.logger.info(message)
            return (ReturnCode.OK, message)

    def is_Reset_allowed(self):
        """
        Whether the ``Reset()`` command is allowed to be run in the
        current state

        :returns: whether the ``Reset()`` command is allowed to be run in the
            current state
        :rtype: boolean
        """
        return self._reset_command.is_allowed()

    @command(
        dtype_out='DevVarLongStringArray',
        doc_out="(ReturnType, 'informational message')",
    )
    @DebugIt()
    def Reset(self):
        """
        Reset the device from the FAULT state.

        Subclasses that have no need to override the default
        implementation of state management may leave ``Reset()`` alone
        and override method ``do_Reset()`` instead.

        :return: None
        """
        (return_code, message) = self._reset_command()
        return [[return_code],[message]]

# ----------
# Run server
# ----------


def main(args=None, **kwargs):
    # PROTECTED REGION ID(SKABaseDevice.main) ENABLED START #
    """
    Main function of the SKABaseDevice module.

    :param args: None
    :param kwargs:
    """
    return run((SKABaseDevice,), args=args, **kwargs)
    # PROTECTED REGION END #    //  SKABaseDevice.main


if __name__ == '__main__':
    main()<|MERGE_RESOLUTION|>--- conflicted
+++ resolved
@@ -558,11 +558,7 @@
                 logger interface
             """
             super().__init__(
-<<<<<<< HEAD
-                target, state_model, "init", start_action=True, logger
-=======
                 target, state_model, "init", start_action=True, logger=logger
->>>>>>> 41626f0d
             )
 
         def do(self):
